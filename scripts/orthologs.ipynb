{
 "cells": [
  {
   "cell_type": "code",
   "execution_count": 1,
   "metadata": {},
   "outputs": [],
   "source": [
    "import pandas as pd\n",
    "from Bio import AlignIO\n",
    "import os\n",
    "import matplotlib.pyplot as plt"
   ]
  },
  {
   "cell_type": "code",
   "execution_count": 5,
   "metadata": {},
   "outputs": [],
   "source": [
    "kinases = pd.read_csv('../datasets/kinases.tsv', sep= '\\t')\n",
    "kinases.columns = kinases.columns.str.lower()"
   ]
  },
  {
   "cell_type": "code",
   "execution_count": 6,
   "metadata": {},
   "outputs": [],
   "source": [
    "path = '../homology_transfer/pipeline_MSA_uniprot/data_snake/09_align_selection/'"
   ]
  },
  {
   "cell_type": "code",
   "execution_count": 4,
   "metadata": {},
   "outputs": [],
   "source": [
    "#align = AlignIO.read(open('../homology_transfer/pipeline_MSA_uniprot/data_snake/09_align_selection/P00519_clustalO_fullidentity_all.fasta.aln'), format= 'fasta')\n",
    "#len(align) # hacer una distribucion"
   ]
  },
  {
   "cell_type": "markdown",
   "metadata": {},
   "source": [
    "# Distribution seqs/MSA"
   ]
  },
  {
   "cell_type": "code",
<<<<<<< HEAD
   "execution_count": 3,
=======
   "execution_count": 7,
>>>>>>> 098544d6
   "metadata": {},
   "outputs": [],
   "source": [
    "def seqs_per_msa(path):\n",
    "    '''\n",
    "    returns a DataFrame with number of sequences in each MSA\n",
    "    path: path to folder containing MSA files\n",
    "    '''\n",
    "    # iterate over the MSA files\n",
    "    seqs_msa = {}\n",
    "    l = []\n",
    "    no_errors = 0\n",
    "    i = 0\n",
    "    for filename in os.listdir(path):\n",
    "        f = os.path.join(path, filename) # is the complete path to each msa\n",
    "\n",
    "        if os.path.isfile(f):\n",
    "            \n",
    "            # Check if file is empty\n",
    "            check_file = os.stat(f).st_size\n",
    "            if check_file != 0:\n",
    "                msa_name = filename.split(\".\")[0].split(\"_\")\n",
    "                msa_name = msa_name[0] + \"_\" + msa_name[3]\n",
    "                # align objects can be treated as lists of SeqRecord objects\n",
    "                align = AlignIO.read(open(f), format= 'fasta')\n",
    "                for record in align:\n",
    "                    try:\n",
    "                        l.append([msa_name, record.id, len(record)])\n",
    "                        #print(\"%s %i\" % (record.id, len(record)))\n",
    "                        seqs_msa[msa_name] = len(align)\n",
    "                        # to dataframe\n",
    "                        \n",
    "                        i += 1\n",
    "                    except:\n",
    "                        print(f\"error in file {filename}\")\n",
    "                        no_errors += 1\n",
    "    df = pd.DataFrame.from_dict(seqs_msa, orient= 'index').reset_index().rename(columns= {'index': 'msa', 0: 'no_seqs'})\n",
    "    return df, l"
   ]
  },
  {
   "cell_type": "code",
<<<<<<< HEAD
   "execution_count": 4,
=======
   "execution_count": 8,
>>>>>>> 098544d6
   "metadata": {},
   "outputs": [
    {
     "data": {
      "text/html": [
       "<div>\n",
       "<style scoped>\n",
       "    .dataframe tbody tr th:only-of-type {\n",
       "        vertical-align: middle;\n",
       "    }\n",
       "\n",
       "    .dataframe tbody tr th {\n",
       "        vertical-align: top;\n",
       "    }\n",
       "\n",
       "    .dataframe thead th {\n",
       "        text-align: right;\n",
       "    }\n",
       "</style>\n",
       "<table border=\"1\" class=\"dataframe\">\n",
       "  <thead>\n",
       "    <tr style=\"text-align: right;\">\n",
       "      <th></th>\n",
       "      <th>msa</th>\n",
       "      <th>no_seqs</th>\n",
       "    </tr>\n",
       "  </thead>\n",
       "  <tbody>\n",
       "    <tr>\n",
       "      <th>0</th>\n",
       "      <td>A0A2I0BVG8_60</td>\n",
       "      <td>6</td>\n",
       "    </tr>\n",
       "    <tr>\n",
       "      <th>1</th>\n",
       "      <td>A0A2I0BVG8_80</td>\n",
       "      <td>5</td>\n",
       "    </tr>\n",
       "    <tr>\n",
       "      <th>2</th>\n",
       "      <td>A0A2I0BVG8_all</td>\n",
       "      <td>45</td>\n",
       "    </tr>\n",
       "    <tr>\n",
       "      <th>3</th>\n",
       "      <td>A0A509AFG4_60</td>\n",
       "      <td>6</td>\n",
       "    </tr>\n",
       "    <tr>\n",
       "      <th>4</th>\n",
       "      <td>A0A509AFG4_80</td>\n",
       "      <td>2</td>\n",
       "    </tr>\n",
       "    <tr>\n",
       "      <th>...</th>\n",
       "      <td>...</td>\n",
       "      <td>...</td>\n",
       "    </tr>\n",
       "    <tr>\n",
       "      <th>744</th>\n",
       "      <td>Q9ZV15_80</td>\n",
       "      <td>3</td>\n",
       "    </tr>\n",
       "    <tr>\n",
       "      <th>745</th>\n",
       "      <td>Q9ZV15_all</td>\n",
       "      <td>77</td>\n",
       "    </tr>\n",
       "    <tr>\n",
       "      <th>746</th>\n",
       "      <td>W7JX98_60</td>\n",
       "      <td>5</td>\n",
       "    </tr>\n",
       "    <tr>\n",
       "      <th>747</th>\n",
       "      <td>W7JX98_80</td>\n",
       "      <td>5</td>\n",
       "    </tr>\n",
       "    <tr>\n",
       "      <th>748</th>\n",
       "      <td>W7JX98_all</td>\n",
       "      <td>61</td>\n",
       "    </tr>\n",
       "  </tbody>\n",
       "</table>\n",
       "<p>749 rows × 2 columns</p>\n",
       "</div>"
      ],
      "text/plain": [
       "                msa  no_seqs\n",
       "0     A0A2I0BVG8_60        6\n",
       "1     A0A2I0BVG8_80        5\n",
       "2    A0A2I0BVG8_all       45\n",
       "3     A0A509AFG4_60        6\n",
       "4     A0A509AFG4_80        2\n",
       "..              ...      ...\n",
       "744       Q9ZV15_80        3\n",
       "745      Q9ZV15_all       77\n",
       "746       W7JX98_60        5\n",
       "747       W7JX98_80        5\n",
       "748      W7JX98_all       61\n",
       "\n",
       "[749 rows x 2 columns]"
      ]
     },
<<<<<<< HEAD
     "execution_count": 4,
=======
     "execution_count": 8,
>>>>>>> 098544d6
     "metadata": {},
     "output_type": "execute_result"
    }
   ],
   "source": [
    "seqs_msa, l = seqs_per_msa(path= '../homology_transfer/pipeline_MSA_uniprot/data_snake/09_align_selection/')\n",
    "seqs_msa"
   ]
  },
  {
   "cell_type": "code",
   "execution_count": 5,
   "metadata": {},
   "outputs": [
    {
     "data": {
      "text/plain": [
       "<AxesSubplot:>"
      ]
     },
     "execution_count": 5,
     "metadata": {},
     "output_type": "execute_result"
    },
    {
     "data": {
      "image/png": "iVBORw0KGgoAAAANSUhEUgAAAigAAAGdCAYAAAA44ojeAAAAOXRFWHRTb2Z0d2FyZQBNYXRwbG90bGliIHZlcnNpb24zLjUuMSwgaHR0cHM6Ly9tYXRwbG90bGliLm9yZy/YYfK9AAAACXBIWXMAAA9hAAAPYQGoP6dpAAAwo0lEQVR4nO3df1yUdb7//+cwDBMQkGAysE5KQqWBu0Udy1bRFDy6ZsTNrLXW9qxbno9lS+Daarc9i51uUJboKTdP7XbSY5nd1tDT8WgfplMhLkspnTax8mCLmgnSD2IUcBiH6/tHX+bThLWOsl0X8Ljfbtzqel/vueZ1ebtdcz1v7+t9XZfNMAxDAAAAFhJhdgEAAABfR0ABAACWQ0ABAACWQ0ABAACWQ0ABAACWQ0ABAACWQ0ABAACWQ0ABAACWE2l2AWeju7tbR48eVVxcnGw2m9nlAACAM2AYho4fP67U1FRFRHz7GEm/DChHjx6V2+02uwwAAHAWPvroIw0fPvxb+/TLgBIXFyfpyx2Mj483uRoAfcnv96uyslJ5eXlyOBxmlwOgD3m9Xrnd7uB5/Nv0y4DSc1knPj6egAIMMH6/XzExMYqPjyegAAPUmUzPYJIsAACwHAIKAACwHAIKAACwHAIKAACwHAIKAACwHAIKAACwHAIKAACwHAIKAACwHAIKAMsIBAKqqqrSzp07VVVVpUAgYHZJAExCQAFgCRUVFUpPT1dubq7Ky8uVm5ur9PR0VVRUmF0aABMQUACYrqKiQrNnz1ZWVpaqq6v1wgsvqLq6WllZWZo9ezYhBRiEbIZhGGYXES6v16uEhAS1tbXxLh6gnwsEAkpPT1dWVpa2bt2qQCCg7du3a8aMGbLb7crPz1d9fb0aGhpkt9vNLhfAOQjn/M0ICgBTVVdX6+DBg1q2bJkiIkJ/kiIiIrR06VI1NjaqurrapAoBmIGAAsBUTU1NkqTMzMzTru9p7+kHYHAgoAAwVUpKiiSpvr7+tHfx1NfXh/QDMDgwBwWAqXrmoAwdOlSffvqpDh48GFw3cuRIDR06VJ999hlzUIABgDkoAPoNu92um2++WXv27FFnZ6fWrl2rZ599VmvXrlVnZ6f27Nmj2bNnE06AQYYRFACm+uoIyieffKJDhw4F1zGCAgwsjKAA6Dd67uJ54okn9OGHH8rj8aioqEgej0cHDhzQ448/zl08wCAUaXYBAAa3r97FY7fblZOTo/b2duXk5Mhut3MXDzBIMYICwFRfvYvndLiLBxicCCgATDVhwgSNHDlSpaWl6u7uDlnX3d2tsrIypaWlacKECSZVCMAMBBQAprLb7Vq5cqW2bdum/Px81dbWqrOzU7W1tcrPz9e2bdv02GOPMUEWGGSYgwLAdAUFBdq8ebOKi4s1ceLEYHtaWpo2b96sgoICE6sDYAZuMwZgGYFAQK+//rp27Nih6dOna/LkyYycAANIOOdvRlAAWMbp7uIBMDgxBwUAAFgOAQUAAFgOAQUAAFgOAQUAAFgOAQUAAFgOAQUAAFgOAQUAAFgOAQUAAFgOAQUAAFgOAQUAAFgOAQUAAFgOAQUAAFgOAQUAAFhO2AHl448/1u23366kpCTFxMToBz/4gerq6oLrDcNQSUmJUlNTFR0drUmTJmnfvn0h2/D5fFq0aJGGDh2q2NhYzZo1S0eOHDn3vQEAAANCWAGltbVV1113nRwOh3bs2KH33ntPK1eu1AUXXBDss2LFCpWXl2vNmjXavXu3XC6XcnNzdfz48WCfwsJCbdmyRZs2bdKuXbt04sQJzZw5U4FAoM92DAAA9F+R4XR+5JFH5Ha79eyzzwbbRo4cGfx/wzC0evVqPfDAAyooKJAkrV+/XsnJydq4caMWLFigtrY2PfPMM9qwYYOmTp0qSXruuefkdrv16quvatq0aX2wWwAAoD8LK6C8/PLLmjZtmm6++WZVVVXpe9/7nhYuXKg777xTktTY2Kjm5mbl5eUFP+N0OpWTk6OamhotWLBAdXV18vv9IX1SU1OVmZmpmpqa0wYUn88nn88XXPZ6vZIkv98vv98f3h4DsLSeY5pjGxh4wjmuwwoof/nLX7R27VoVFRVp2bJleuutt3TvvffK6XRq3rx5am5uliQlJyeHfC45OVmHDh2SJDU3NysqKkpDhgzp1afn819XVlam5cuX92qvrKxUTExMOLsAoJ/weDxmlwCgj3V0dJxx37ACSnd3t6666iqVlpZKkq644grt27dPa9eu1bx584L9bDZbyOcMw+jV9nXf1mfp0qUqKioKLnu9XrndbuXl5Sk+Pj6cXQBgcX6/Xx6PR7m5uXI4HGaXA6AP9VwBORNhBZSUlBSNGTMmpG306NF66aWXJEkul0vSl6MkKSkpwT4tLS3BURWXy6Wuri61traGjKK0tLRo/Pjxp/1ep9Mpp9PZq93hcPADBgxQHN/AwBPOMR3WXTzXXXed9u/fH9L2v//7vxoxYoQkKS0tTS6XK2RotqurS1VVVcHwkZ2dLYfDEdKnqalJ9fX13xhQAADA4BLWCMp9992n8ePHq7S0VHPmzNFbb72lp59+Wk8//bSkLy/tFBYWqrS0VBkZGcrIyFBpaaliYmI0d+5cSVJCQoLmz5+v4uJiJSUlKTExUYsXL1ZWVlbwrh4AADC4hRVQrr76am3ZskVLly7Vgw8+qLS0NK1evVq33XZbsM+SJUvU2dmphQsXqrW1VePGjVNlZaXi4uKCfVatWqXIyEjNmTNHnZ2dmjJlitatWye73d53ewYAAPotm2EYhtlFhMvr9SohIUFtbW1MkgUGGL/fr+3bt2vGjBnMQQEGmHDO37yLBwAAWA4BBQAAWA4BBQAAWA4BBQAAWA4BBQAAWA4BBQAAWA4BBQAAWA4BBQAAWA4BBQAAWA4BBQAAWA4BBQAAWA4BBQAAWA4BBQAAWA4BBQAAWE6k2QUAQI+uri498cQTeu2113TgwAEtWrRIUVFRZpcFwASMoACwhCVLlig2NlaLFy/W9u3btXjxYsXGxmrJkiVmlwbABIygADDdkiVL9Oijjyo5OVnLly+X0+mUz+fTb37zGz366KOSpBUrVphcJYDvks0wDMPsIsLl9XqVkJCgtrY2xcfHm10OgHPQ1dWl2NhYJSUl6ciRIzIMQ9u3b9eMGTNks9k0fPhwffbZZ2pvb+dyD9DPhXP+5hIPAFM9+eSTOnXqlB566CFFRoYO6kZGRurBBx/UqVOn9OSTT5pUIQAzEFAAmOrDDz+UJM2cOfO063vae/oBGBwIKABMNWrUKEnStm3bTru+p72nH4DBgTkoAEzFHBRg8GAOCoB+IyoqSvfdd5+OHTum4cOH6/e//70+//xz/f73v9fw4cN17Ngx3XfffYQTYJDhNmMApuu5hXjVqlVauHBhsD0yMlK//OUvucUYGIS4xAPAMr76JNnrr7+eJ8kCA0w4529GUABYRlRUlO69916lp6drxowZcjgcZpcEwCTMQQEAAJZDQAEAAJZDQAEAAJZDQAEAAJZDQAEAAJZDQAEAAJZDQAEAAJZDQAEAAJZDQAEAAJZDQAEAAJZDQAEAAJZDQAEAAJZDQAEAAJZDQAEAAJYTVkApKSmRzWYL+XO5XMH1hmGopKREqampio6O1qRJk7Rv376Qbfh8Pi1atEhDhw5VbGysZs2apSNHjvTN3gAAgAEh7BGUyy+/XE1NTcG/vXv3BtetWLFC5eXlWrNmjXbv3i2Xy6Xc3FwdP3482KewsFBbtmzRpk2btGvXLp04cUIzZ85UIBDomz0CAAD9XmTYH4iMDBk16WEYhlavXq0HHnhABQUFkqT169crOTlZGzdu1IIFC9TW1qZnnnlGGzZs0NSpUyVJzz33nNxut1599VVNmzbtHHcHAAAMBGEHlIaGBqWmpsrpdGrcuHEqLS3VxRdfrMbGRjU3NysvLy/Y1+l0KicnRzU1NVqwYIHq6urk9/tD+qSmpiozM1M1NTXfGFB8Pp98Pl9w2ev1SpL8fr/8fn+4uwDAwnqOaY5tYOAJ57gOK6CMGzdO//7v/65LLrlEx44d00MPPaTx48dr3759am5uliQlJyeHfCY5OVmHDh2SJDU3NysqKkpDhgzp1afn86dTVlam5cuX92qvrKxUTExMOLsAoJ/weDxmlwCgj3V0dJxx37ACyvTp04P/n5WVpWuvvVajRo3S+vXrdc0110iSbDZbyGcMw+jV9nV/rc/SpUtVVFQUXPZ6vXK73crLy1N8fHw4uwDA4vx+vzwej3Jzc+VwOMwuB0Af6rkCcibCvsTzVbGxscrKylJDQ4Py8/MlfTlKkpKSEuzT0tISHFVxuVzq6upSa2tryChKS0uLxo8f/43f43Q65XQ6e7U7HA5+wIABiuMbGHjCOabP6TkoPp9P77//vlJSUpSWliaXyxUyLNvV1aWqqqpg+MjOzpbD4Qjp09TUpPr6+m8NKAAAYHAJawRl8eLFuuGGG3TRRReppaVFDz30kLxer+644w7ZbDYVFhaqtLRUGRkZysjIUGlpqWJiYjR37lxJUkJCgubPn6/i4mIlJSUpMTFRixcvVlZWVvCuHgAAgLACypEjR/TjH/9Yn376qS688EJdc801qq2t1YgRIyRJS5YsUWdnpxYuXKjW1laNGzdOlZWViouLC25j1apVioyM1Jw5c9TZ2akpU6Zo3bp1stvtfbtnAACg37IZhmGYXUS4vF6vEhIS1NbWxiRZYIDx+/3avn27ZsyYwRwUYIAJ5/zNu3gAAIDlEFAAAIDlEFAAAIDlEFAAAIDlEFAAAIDlEFAAAIDlEFAAAIDlEFAAAIDlEFAAAIDlEFAAAIDlEFAAAIDlEFAAAIDlEFAAAIDlEFAAAIDlEFAAAIDlEFAAAIDlEFAAAIDlEFAAAIDlEFAAAIDlEFAAWEYgEFBVVZV27typqqoqBQIBs0sCYBICCgBLqKioUHp6unJzc1VeXq7c3Fylp6eroqLC7NIAmICAAsB0FRUVmj17trKyslRdXa0XXnhB1dXVysrK0uzZswkpwCBkMwzDMLuIcHm9XiUkJKitrU3x8fFmlwPgHAQCAaWnpysrK0tbt25VIBDQ9u3bNWPGDNntduXn56u+vl4NDQ2y2+1mlwvgHIRz/mYEBYCpqqurdfDgQS1btkwREaE/SREREVq6dKkaGxtVXV1tUoUAzEBAAWCqpqYmSVJmZuZp1/e09/QDMDgQUACYKiUlRZJUX19/2vU97T39AAwOBBQAppowYYJGjhyp0tJSdXd3h6zr7u5WWVmZ0tLSNGHCBJMqBGAGAgoAU9ntdq1cuVLbtm1Tfn6+amtr1dnZqdraWuXn52vbtm167LHHmCALDDKRZhcAAAUFBdq8ebOKi4s1ceLEYHtaWpo2b96sgoICE6sDYAZuMwZgGYFAQK+//rp27Nih6dOna/LkyYycAANIOOdvRlAAWIbdbldOTo7a29uVk5NDOAEGMeagAAAAyyGgAAAAyyGgAAAAyyGgAAAAyyGgAAAAyyGgAAAAyyGgAAAAyyGgAAAAyyGgAAAAyzmngFJWViabzabCwsJgm2EYKikpUWpqqqKjozVp0iTt27cv5HM+n0+LFi3S0KFDFRsbq1mzZunIkSPnUgoAABhAzjqg7N69W08//bTGjh0b0r5ixQqVl5drzZo12r17t1wul3Jzc3X8+PFgn8LCQm3ZskWbNm3Srl27dOLECc2cOVOBQODs9wQAAAwYZxVQTpw4odtuu02/+93vNGTIkGC7YRhavXq1HnjgARUUFCgzM1Pr169XR0eHNm7cKElqa2vTM888o5UrV2rq1Km64oor9Nxzz2nv3r169dVX+2avAABAv3ZWAeXuu+/Wj370I02dOjWkvbGxUc3NzcrLywu2OZ1O5eTkqKamRpJUV1cnv98f0ic1NVWZmZnBPgAAYHAL+23GmzZt0ttvv63du3f3Wtfc3CxJSk5ODmlPTk7WoUOHgn2ioqJCRl56+vR8/ut8Pp98Pl9w2ev1SpL8fr/8fn+4uwDAwnqOaY5tYOAJ57gOK6B89NFH+sUvfqHKykqdd95539jPZrOFLBuG0avt676tT1lZmZYvX96rvbKyUjExMWdQOYD+xuPxmF0CgD7W0dFxxn3DCih1dXVqaWlRdnZ2sC0QCGjnzp1as2aN9u/fL+nLUZKUlJRgn5aWluCoisvlUldXl1pbW0NGUVpaWjR+/PjTfu/SpUtVVFQUXPZ6vXK73crLy1N8fHw4uwDA4vx+vzwej3Jzc+VwOMwuB0Af6rkCcibCCihTpkzR3r17Q9r+4R/+QZdddpnuv/9+XXzxxXK5XPJ4PLriiiskSV1dXaqqqtIjjzwiScrOzpbD4ZDH49GcOXMkSU1NTaqvr9eKFStO+71Op1NOp7NXu8Ph4AcMGKA4voGBJ5xjOqyAEhcXp8zMzJC22NhYJSUlBdsLCwtVWlqqjIwMZWRkqLS0VDExMZo7d64kKSEhQfPnz1dxcbGSkpKUmJioxYsXKysrq9ekWwAAMDiFPUn2r1myZIk6Ozu1cOFCtba2aty4caqsrFRcXFywz6pVqxQZGak5c+aos7NTU6ZM0bp162S32/u6HAAA0A/ZDMMwzC4iXF6vVwkJCWpra2MOCjDA+P1+bd++XTNmzOASDzDAhHP+5l08AADAcggoAADAcggoAADAcggoAADAcggoAADAcggoAADAcggoAADAcggoAADAcggoAADAcggoAADAcggoAADAcggoAADAcggoAADAcggoAADAcggoAADAcggoAADAcggoAADAcggoAADAcggoAADAcggoAADAcggoAADAcggoAADAcggoAADAcggoAADAcggoAADAcggoAADAcggoAADAcggoAADAcggoAADAcggoAADAcggoAADAcggoAADAcggoAADAcggoAADAcggoAADAcggoAADAcggoAADAcggoAADAcggoAADAcggoAADAcggoAADAcsIKKGvXrtXYsWMVHx+v+Ph4XXvttdqxY0dwvWEYKikpUWpqqqKjozVp0iTt27cvZBs+n0+LFi3S0KFDFRsbq1mzZunIkSN9szcAAGBACCugDB8+XA8//LD27NmjPXv26Prrr9eNN94YDCErVqxQeXm51qxZo927d8vlcik3N1fHjx8PbqOwsFBbtmzRpk2btGvXLp04cUIzZ85UIBDo2z0DAAD9ls0wDONcNpCYmKhHH31UP/vZz5SamqrCwkLdf//9kr4cLUlOTtYjjzyiBQsWqK2tTRdeeKE2bNigW265RZJ09OhRud1ubd++XdOmTTuj7/R6vUpISFBbW5vi4+PPpXwAFuP3+7V9+3bNmDFDDofD7HIA9KFwzt+RZ/slgUBAf/jDH9Te3q5rr71WjY2Nam5uVl5eXrCP0+lUTk6OampqtGDBAtXV1cnv94f0SU1NVWZmpmpqar4xoPh8Pvl8vpAdlL78IfP7/We7CwAsqOeY5tgGBp5wjuuwA8revXt17bXX6uTJkzr//PO1ZcsWjRkzRjU1NZKk5OTkkP7Jyck6dOiQJKm5uVlRUVEaMmRIrz7Nzc3f+J1lZWVavnx5r/bKykrFxMSEuwsA+gGPx2N2CQD6WEdHxxn3DTugXHrppXrnnXf0xRdf6KWXXtIdd9yhqqqq4HqbzRbS3zCMXm1f99f6LF26VEVFRcFlr9crt9utvLw8LvEAA4zf75fH41Fubi6XeIABpucKyJkIO6BERUUpPT1dknTVVVdp9+7d+pd/+ZfgvJPm5malpKQE+7e0tARHVVwul7q6utTa2hoyitLS0qLx48d/43c6nU45nc5e7Q6Hgx8wYIDi+AYGnnCO6XN+DophGPL5fEpLS5PL5QoZlu3q6lJVVVUwfGRnZ8vhcIT0aWpqUn19/bcGFAAAMLiENYKybNkyTZ8+XW63W8ePH9emTZv0xhtv6JVXXpHNZlNhYaFKS0uVkZGhjIwMlZaWKiYmRnPnzpUkJSQkaP78+SouLlZSUpISExO1ePFiZWVlaerUqX+THQQAAP1PWAHl2LFj+slPfqKmpiYlJCRo7NixeuWVV5SbmytJWrJkiTo7O7Vw4UK1trZq3LhxqqysVFxcXHAbq1atUmRkpObMmaPOzk5NmTJF69atk91u79s9AwAA/dY5PwfFDDwHBRi4eA4KMHCFc/7mXTwAAMByCCgAAMByCCgALCMQCKiqqko7d+5UVVUV7+gCBjECCgBLqKioUHp6unJzc1VeXq7c3Fylp6eroqLC7NIAmICAAsB0FRUVmj17trKyslRdXa0XXnhB1dXVysrK0uzZswkpwCDEXTwATBUIBJSenq6srCxt3bpVgUAgeBeP3W5Xfn6+6uvr1dDQwOMIgH6Ou3gA9BvV1dU6ePCgli1bpoiI0J+kiIgILV26VI2NjaqurjapQgBmIKAAMFVTU5MkKTMz87Tre9p7+gEYHAgoAEzV83LR+vr6097FU19fH9IPwODAHBQApuqZgzJ06FB98sknOnToUHDdiBEjdOGFF+qzzz5jDgowADAHBUC/YbfbdfPNN2vPnj06efKk1q5dq3/7t3/T2rVrdfLkSe3Zs0ezZ88mnACDDCMoAEz11RGUTz/9VAcPHgyuS0tLU1JSEiMowADBCAqAfqPnLp4nnnhCBw4ckMfjUVFRkTwejxoaGvT4449zFw8wCEWaXQCAwe2rd/HY7Xbl5OSovb1dOTk5stvt3MUDDFKMoAAw1Vfv4jkd7uIBBicCCgBTTZgwQSNHjlRpaam6u7tD1nV3d6usrExpaWmaMGGCSRUCMAMBBYCp7Ha7Vq5cqW3btik/P1+1tbXq7OxUbW2t8vPztW3bNj322GNMkAUGGeagADBdQUGBNm/erOLiYk2cODHYnpaWps2bN6ugoMDE6gCYgduMAVhGIBDQ66+/rh07dmj69OmaPHkyIyfAABLO+ZsRFACWcbq7eAAMTsxBAQAAlkNAAQAAlkNAAQAAlkNAAWAZgUBAVVVV2rlzp6qqqhQIBMwuCYBJCCgALKGiokLp6enKzc1VeXm5cnNzlZ6eroqKCrNLA2ACAgoA01VUVGj27NnKyspSdXW1XnjhBVVXVysrK0uzZ88mpACDEM9BAWCqQCCg9PR0ZWVlaevWrQoEAtq+fbtmzJghu92u/Px81dfXq6GhgduOgX4unPM3IygATFVdXa2DBw9q2bJliogI/UmKiIjQ0qVL1djYqOrqapMqBGAGAgoAUzU1NUmSMjMzT7u+p72nH4DBgYACwFQpKSmSpPr6+tOu72nv6QdgcCCgADDVhAkTNHLkSJWWlqq7uztkXXd3t8rKypSWlqYJEyaYVCEAMxBQAJjKbrdr5cqV2rZtm/Lz81VbW6vOzk7V1tYqPz9f27Zt02OPPcYEWWCQ4WWBAExXUFCgzZs3q7i4WBMnTgy2p6WlafPmzSooKDCxOgBm4DZjAJYRCAT0+uuva8eOHZo+fbomT57MyAkwgIRz/mYEBYBl2O125eTkqL29XTk5OYQTYBBjDgoAALAcAgoAALAcAgoAALAcAgoAALAcAgoAALCcsAJKWVmZrr76asXFxWnYsGHKz8/X/v37Q/oYhqGSkhKlpqYqOjpakyZN0r59+0L6+Hw+LVq0SEOHDlVsbKxmzZqlI0eOnPveAACAASGsgFJVVaW7775btbW18ng8OnXqlPLy8tTe3h7ss2LFCpWXl2vNmjXavXu3XC6XcnNzdfz48WCfwsJCbdmyRZs2bdKuXbt04sQJzZw5U4FAoO/2DEC/EwgEVFVVpZ07d6qqqorfBGAwM85BS0uLIcmoqqoyDMMwuru7DZfLZTz88MPBPidPnjQSEhKMf/3XfzUMwzC++OILw+FwGJs2bQr2+fjjj42IiAjjlVdeOaPvbWtrMyQZbW1t51I+AAt56aWXjJEjRxqSgn8jR440XnrpJbNLA9BHwjl/n9OD2tra2iRJiYmJkqTGxkY1NzcrLy8v2MfpdConJ0c1NTVasGCB6urq5Pf7Q/qkpqYqMzNTNTU1mjZtWq/v8fl88vl8wWWv1ytJ8vv98vv957ILACxgy5YtuvXWW3XeeeeFtB87dkyzZ8/Wpk2bdNNNN5lUHYC+Es45+6wDimEYKioq0g9/+ENlZmZKkpqbmyVJycnJIX2Tk5N16NChYJ+oqCgNGTKkV5+ez39dWVmZli9f3qu9srJSMTExZ7sLACwgEAjorrvukmEYuvzyy3XzzTfroosu0uHDh/WHP/xBe/bs0V133aXIyEieLAv0cx0dHWfc96wDyj333KN3331Xu3bt6rXOZrOFLBuG0avt676tz9KlS1VUVBRc9nq9crvdysvL4108QD/3+uuvq62tTePHj9drr72mQCAgj8eje+65R7/4xS90/fXXq6amRueff74mT55sdrkAzkHPFZAzcVYBZdGiRXr55Ze1c+dODR8+PNjucrkkfTlKkpKSEmxvaWkJjqq4XC51dXWptbU1ZBSlpaVF48ePP+33OZ1OOZ3OXu0Oh0MOh+NsdgGARVRXV0uS/vmf/1lOpzM4BNxzfC9fvly5ubmqrq4OuTQMoP8J55wd1l08hmHonnvuUUVFhV577TWlpaWFrE9LS5PL5ZLH4wm2dXV1qaqqKhg+srOz5XA4Qvo0NTWpvr7+GwMKgMGBu3gA9AhrBOXuu+/Wxo0b9R//8R+Ki4sLzhlJSEhQdHS0bDabCgsLVVpaqoyMDGVkZKi0tFQxMTGaO3dusO/8+fNVXFyspKQkJSYmavHixcrKytLUqVP7fg8BWNqkSZP00EMP6Z577lFHR0dwvlp5eblGjBih6OjoYD8Ag4fNMAzjjDt/wxyRZ599Vj/96U8lfTnKsnz5cj311FNqbW3VuHHj9Nvf/jY4kVaSTp48qV/+8pfauHGjOjs7NWXKFD355JNyu91nVIfX61VCQoLa2tqYgwL0c4FAQImJifJ6vUpOTlZJSYmcTqd8Pp9KSkp07NgxxcfH6/PPP2eSLNDPhXP+DiugWAUBBRg4AoGAUlJS9Mknnyg6OlqdnZ3BdTExMero6NCwYcN09OhRAgrQz4Vz/uZdPABMVV1drU8++URlZWUaNmxYyLphw4aptLRULS0twcm0AAYHAgoAUzU1NUmS3G63vj6g293drYsuuiikH4DB4ZyeJAsA56rnkQS33357r3luH330kW6//faQfgAGBwIKAFONHz9eNptNhmHowgsv1IMPPhicJPtP//RPamlpkc1m4zEEwCDDJR4ApnrjjTeCl3auvvpqjRkzRuedd57GjBmjq6++WtKXdwe+8cYbJlYJ4LtGQAFgqg0bNkiS5s+fr3379mnixIn68Y9/rIkTJ+q9997Tz372s5B+AAYHAgoAU504cUKSdNNNN+nAgQPyeDwqKiqSx+NRQ0ODbrzxxpB+AAYHAgoAU/3whz+UJC1btkw2m005OTmaOHGicnJyZLPZ9Otf/zqkH4DBgYACwFSLFi1SRESE3n33Xc2aNUu1tbXq7OxUbW2tZs2apXfffVcRERFatGiR2aUC+A5xFw8AU0VFRam4uFiPPvqoduzYof/6r/8Krut5cmxxcbGioqLMKhGACQgoAPpER0eHPvjgg7P67K233qpjx47p+eef77Vu3rx5uvXWW/X222+fdW2XXXaZYmJizvrzAL57vIsHQJ94++23lZ2dbXYZp1VXV6crr7zS7DKAQS+c8zcjKAD6xGWXXaa6urpz3s7+pi9U9Ie9Kr85S5emXHDuhenL2gD0LwQUAH0iJiamT0YpIg59Jmd1p0Znfl8/GJHUB5UB6I+4iwcAAFgOAQUAAFgOAQUAAFgOAQUAAFgOAQUAAFgOAQUAAFgOAQUAAFgOAQUAAFgOAQUAAFgOAQUAAFgOAQUAAFgOAQUAAFgOAQUAAFgOAQUAAFgOAQUAAFgOAQUAAFgOAQUAAFgOAQUAAFgOAQUAAFgOAQUAAFgOAQUAAFgOAQUAAFgOAQUAAFgOAQUAAFgOAQUAAFgOAQUAAFhO2AFl586duuGGG5SamiqbzaatW7eGrDcMQyUlJUpNTVV0dLQmTZqkffv2hfTx+XxatGiRhg4dqtjYWM2aNUtHjhw5px0BAAADR9gBpb29Xd///ve1Zs2a065fsWKFysvLtWbNGu3evVsul0u5ubk6fvx4sE9hYaG2bNmiTZs2adeuXTpx4oRmzpypQCBw9nsCAAAGjMhwPzB9+nRNnz79tOsMw9Dq1av1wAMPqKCgQJK0fv16JScna+PGjVqwYIHa2tr0zDPPaMOGDZo6daok6bnnnpPb7darr76qadOmncPuAACAgSDsgPJtGhsb1dzcrLy8vGCb0+lUTk6OampqtGDBAtXV1cnv94f0SU1NVWZmpmpqak4bUHw+n3w+X3DZ6/VKkvx+v/x+f1/uAgCTnTp1Kvhfjm9gYAnnmO7TgNLc3CxJSk5ODmlPTk7WoUOHgn2ioqI0ZMiQXn16Pv91ZWVlWr58ea/2yspKxcTE9EXpACzioxOSFKna2lp9XG92NQD6UkdHxxn37dOA0sNms4UsG4bRq+3rvq3P0qVLVVRUFFz2er1yu93Ky8tTfHz8uRcMwDL+fPhzae8eXXPNNfr+RYlmlwOgD/VcATkTfRpQXC6XpC9HSVJSUoLtLS0twVEVl8ulrq4utba2hoyitLS0aPz48afdrtPplNPp7NXucDjkcDj6chcAmCwyMjL4X45vYGAJ55ju0+egpKWlyeVyyePxBNu6urpUVVUVDB/Z2dlyOBwhfZqamlRfX/+NAQUAAAwuYY+gnDhxQgcOHAguNzY26p133lFiYqIuuugiFRYWqrS0VBkZGcrIyFBpaaliYmI0d+5cSVJCQoLmz5+v4uJiJSUlKTExUYsXL1ZWVlbwrh4AADC4hR1Q9uzZo8mTJweXe+aG3HHHHVq3bp2WLFmizs5OLVy4UK2trRo3bpwqKysVFxcX/MyqVasUGRmpOXPmqLOzU1OmTNG6detkt9v7YJcAAEB/ZzMMwzC7iHB5vV4lJCSora2NSbLAAPPOoc+Uv7ZWW//PNfrBiCSzywHQh8I5f/MuHgAAYDkEFAAAYDkEFAAAYDkEFAAAYDkEFAAAYDl/k0fdA+g/Gj9tV7vvlNllBH34SXvwvz1PlbWKWGek0obGml0GMChY6+gH8J1q/LRdkx97w+wyTqt4816zSzit1xdPIqQA3wECCjCI9YycrL7lB0ofdr7J1XypvdOnbW/8STMnXavY6N7v4DLLgZYTKnzxHUuNNgEDGQEFgNKHna/M7yWYXYYkye/3q/lC6coRQ3hZIDCIMUkWAABYDgEFAABYDgEFAABYDgEFAABYDgEFAABYDgEFAABYDgEFAABYDgEFAABYDgEFAABYDgEFAABYDo+6BwYxX+CkIs77WI3e/Yo4zxrv4jl16pSOnjqq9z9/31JvM270nlDEeR/LFzgpyRqvBQAGMusc/QC+c0fbDyk27Qkte8vsSnp78pUnzS6hl9g06Wj7D5StZLNLAQY8AgowiKXGjlB74yL9yy0/0CiLvM341KlT+uOuP+q6H15nqRGUD1tO6BcvvqPUySPMLgUYFKxz9AP4zjnt56n75PeUFn+pxiRZ47KF3+9XY2SjRieOttTbjLtPtqn75Cdy2s8zuxRgUGCSLAAAsBwCCgAAsBwCCgAAsBwCCgAAsBwCCgAAsBwCCgAAsBwCCgAAsBwCCgAAsBwCCgAAsBwCCgAAsBwCCgAAsBwCCgAAsBxeFggMYp3+gCSp/uM2kyv5f9o7fdrzieQ61KrYaKfZ5QQdaDlhdgnAoEJAAQaxD///k+6vKvaaXMnXRWrDgd1mF3FasU5+NoHvAkcaMIjlXe6SJI0adr6iHXaTq/nS/qY2FW/eq5Wzs3RpSoLZ5YSIdUYqbWis2WUAgwIBBRjEEmOjdOvfXWR2GSFOnTolSRp1Yawyv2etgALgu8MkWQAAYDmmBpQnn3xSaWlpOu+885Sdna3q6mozywEAABZhWkB58cUXVVhYqAceeED/8z//owkTJmj69Ok6fPiwWSUBAACLsBmGYZjxxePGjdOVV16ptWvXBttGjx6t/Px8lZWVfetnvV6vEhIS1NbWpvj4+L91qQDOQEdHhz744INz3s7+pi9U9Ie9Kr85S5emXHDuhUm67LLLFBMT0yfbAnD2wjl/mzJJtqurS3V1dfrVr34V0p6Xl6eamhozSgJwjj744ANlZ2f32fbmru+zTamurk5XXnll320QwN+cKQHl008/VSAQUHJyckh7cnKympube/X3+Xzy+XzBZa/XK0ny+/3y+/1/22IBnJFRo0bpzTffPOftnOj06f9W79a0CVfr/D56UNuoUaP4rQAsIJzj0NTbjG02W8iyYRi92iSprKxMy5cv79VeWVnJsC0wAI3PGqXjX3yu41/0zfaampr6ZkMAzklHR8cZ9zUloAwdOlR2u73XaElLS0uvURVJWrp0qYqKioLLXq9XbrdbeXl5zEEBBhi/3y+Px6Pc3Fw5HA6zywHQh3qugJwJUwJKVFSUsrOz5fF4dNNNNwXbPR6Pbrzxxl79nU6nnM7eQ70Oh4MfMGCA4vgGBp5wjmnTLvEUFRXpJz/5ia666ipde+21evrpp3X48GH94z/+o1klAQAAizAtoNxyyy367LPP9OCDD6qpqUmZmZnavn27RowYYVZJAADAIkydJLtw4UItXLjQzBIAAIAF8S4eAABgOQQUAABgOQQUAABgOQQUAABgOQQUAABgOQQUAABgOQQUAABgOQQUAABgOaY+qO1sGYYhKbyXDgHoH/x+vzo6OuT1enkXDzDA9Jy3e87j36ZfBpTjx49Lktxut8mVAACAcB0/flwJCQnf2sdmnEmMsZju7m4dPXpUcXFxstlsZpcDoA95vV653W599NFHio+PN7scAH3IMAwdP35cqampioj49lkm/TKgABi4vF6vEhIS1NbWRkABBjEmyQIAAMshoAAAAMshoACwFKfTqd/85jdyOp1mlwLARMxBAQAAlsMICgAAsBwCCgAAsBwCCgAAsBwCCgAAsBwCCgAAsBwCCgAAsBwCCoAzNmnSJN17771asmSJEhMT5XK5VFJSElx/+PBh3XjjjTr//PMVHx+vOXPm6NixY2e07T//+c+aPHmy4uLiFB8fr+zsbO3Zsye4vqamRhMnTlR0dLTcbrfuvfdetbe3B9e3tLTohhtuUHR0tNLS0vT8889r5MiRWr16dbBPSUmJLrroIjmdTqWmpuree+89538TAH8bBBQAYVm/fr1iY2P15ptvasWKFXrwwQfl8XhkGIby8/P1+eefq6qqSh6PRx9++KFuueWWM9rubbfdpuHDh2v37t2qq6vTr371KzkcDknS3r17NW3aNBUUFOjdd9/Viy++qF27dumee+4Jfv6nP/2pDh48qNdee02bN2/Wk08+qZaWluD6zZs3a9WqVXrqqafU0NCgrVu3Kisrq2//cQD0GR7UBuCMTZo0SYFAQNXV1cG2v/u7v9P111+vKVOmaPr06WpsbJTb7ZYkvffee7r88sv11ltv6eqrr/7WbcfHx+uJJ57QHXfc0WvdvHnzFB0draeeeirYtmvXLuXk5Ki9vV2HDx/WpZdeqtraWo0bN06S9MEHH2j06NFatWqVCgsLVV5erqeeekr19fXB4APAuhhBARCWsWPHhiynpKSopaVF77//vtxudzCcSNKYMWN0wQUX6P333/+r2y0qKtLPf/5zTZ06VQ8//LA+/PDD4Lq6ujqtW7dO559/fvBv2rRp6u7uVmNjo95//31FRkbqqquuCn7msssu0wUXXBBcvvnmm9XZ2amLL75Yd955p7Zs2aJTp06dw78EgL8lAgqAsHx99MFms6m7u1uGYchms/Xq/03tX1dSUqJ9+/bpRz/6kV577TWNGTNGW7ZskSR1d3drwYIFeuedd4J/f/7zn9XQ0KBRo0apZyD4277H7XZr//79+u1vf6vo6GgtXLhQEydOlN/vD2f3AXxHCCgA+sSYMWN0+PBhffTRR8G29957T21tbRo9evQZbeOSSy7Rfffdp8rKShUUFOjZZ5+VJF155ZXat2+f0tPTe/1FRUVp9OjROnXqVMik2v379+uLL74I2X50dLRmzZqlxx9/XG+88Yb+9Kc/ae/evee+8wD6HAEFQJ+YOnWqxo4dq9tuu01vv/223nrrLc2bN085OTkhl15Op7OzU/fcc4/eeOMNHTp0SH/84x+1e/fuYLC5//779ac//Ul333233nnnHTU0NOjll1/WokWLJEmXXnqp/v7v/1533nmn3nzzTdXV1ennP/+5oqOjg9+xbt06PfPMM6qvr9df/vIXbdiwQdHR0RoxYsTf7h8FwFkjoADoEzabTVu3btWQIUM0ceJETZ06VRdffLFefPHFv/pZu92uzz77TPPmzdMll1yiOXPmaPr06Vq+fLmkL+e9VFVVqaGhQRMmTNAVV1yhX//610pJSQlu49lnn5Xb7VZOTo4KCgp01113adiwYcH1F1xwgX73u9/puuuu09ixY/Xf//3f+s///E8lJSX1/T8GgHPGXTwABqyRI0eqsLBQhYWFZpcCIEyMoAAAAMshoAD4Tlx++eUhtwl/9e/55583uzwAFsMlHgDfiUOHDn3jLb3JycmKi4v7jisCYGUEFAAAYDlc4gEAAJZDQAEAAJZDQAEAAJZDQAEAAJZDQAEAAJZDQAEAAJZDQAEAAJZDQAEAAJbz/wFnUDwqpk2elAAAAABJRU5ErkJggg==",
      "text/plain": [
       "<Figure size 640x480 with 1 Axes>"
      ]
     },
     "metadata": {},
     "output_type": "display_data"
    }
   ],
   "source": [
    "seqs_msa.boxplot()"
   ]
  },
  {
   "cell_type": "code",
   "execution_count": 6,
   "metadata": {},
   "outputs": [],
   "source": [
    "def plot_distrib_msa(data, threshold= 'all'):\n",
    "    threshold = str(threshold)\n",
    "    data[data.msa.str.endswith(threshold)].no_seqs.plot(kind= 'hist', bins= 50, color= 'gray', edgecolor= 'black')\n",
    "    plt.title(f\"Distribution #seqs/MSA\\nthreshold = {threshold}\")\n",
    "    plt.ylabel(\"# MSAs\")\n",
    "    plt.xlabel('# sequences')\n",
    "    plt.show()"
   ]
  },
  {
   "cell_type": "code",
   "execution_count": 7,
   "metadata": {},
   "outputs": [
    {
     "data": {
      "image/png": "iVBORw0KGgoAAAANSUhEUgAAAjMAAAHWCAYAAACCMwhuAAAAOXRFWHRTb2Z0d2FyZQBNYXRwbG90bGliIHZlcnNpb24zLjUuMSwgaHR0cHM6Ly9tYXRwbG90bGliLm9yZy/YYfK9AAAACXBIWXMAAA9hAAAPYQGoP6dpAABDkUlEQVR4nO3deVyU5f7/8fcoMCwiihPLpKCZu7nv5pZpqVlGm5UleVpdymN9K7MSW6T0aNapbHWrTCu1U1kaptKimSmmKRqeUOwo2lAKKKLI9fvDB/NrYhEVnLnl9Xw87sfDua/rvu/PXGC+u7fLZowxAgAAsKhq3i4AAADgbBBmAACApRFmAACApRFmAACApRFmAACApRFmAACApRFmAACApRFmAACApRFmAACApRFmgDM0Z84c2Ww29xIYGKioqCj16dNHiYmJOnDgQLFtEhISZLPZTus4R44cUUJCglavXn1a25V0rPr16+uqq646rf2cyvz58zVjxowS22w2mxISEir0eGfip59+ks1m044dOyRJL7zwgurXr+/dos5Qu3bt9MADD0iS4uPjZbPZFBoaqtzc3GJ9d+/erWrVqpX4c0hNTdVtt92miy66SIGBgXI4HGrXrp1Gjx6t7OzsEo/90ksvyWazqWXLlhX+vYCzQZgBztLs2bO1du1aJSUl6ZVXXlGbNm30/PPPq1mzZlqxYoVH3zvvvFNr1649rf0fOXJEkyZNOu0wcybHOhNlhZm1a9fqzjvvrPQaTmX9+vWqVauWGjduLEn6/vvv1alTJy9XdfrS09OVkpKi6667zr3O399fBQUFWrhwYbH+s2fPVmhoaLH1KSkpat++vbZt26Ynn3xSy5Yt02uvvaZBgwZp+fLl+uOPP0o8/qxZsyRJW7du1bp16yroWwFnjzADnKWWLVuqS5cu6tGjh6677jq98MIL2rx5s0JCQhQXF6f9+/e7+9atW1ddunSp1HqOHDlyzo51Kl26dFHdunW9WoN0Msx06tTJfabKqmHmo48+UkREhC699FL3uoCAAA0ZMsQdNIoYYzRnzhzddNNNxfYzY8YMVatWTatXr1Z8fLx69+6t66+/Xk8//bTS0tIUGxtbbJsff/xRP/30kwYNGiRJevvttyv42wFnjjADVIKYmBhNmzZNOTk5ev31193rS7r0s3LlSvXu3Vt16tRRUFCQYmJidN111+nIkSPatWuXLrjgAknSpEmT3Je04uPjPfa3ceNGXX/99apdu7YaNmxY6rGKLFmyRK1atVJgYKAuuugivfTSSx7tRZfQdu3a5bF+9erVstls7rNEvXv31tKlS7V7926PS25FSrq88fPPP+uaa65R7dq1FRgYqDZt2mju3LklHuf999/XhAkT5HQ6VbNmTV1++eXuS0WnoyjMSFJmZqYyMjJKDDO//vqrhg4dKqfTKbvdrsjISPXt21ebNm3y6Ldw4UJ17dpVISEhqlGjhq644gqlpKQU29+cOXPUpEkT2e12NWvWTPPmzVN8fHyxS1wzZ85U69atVaNGDYWGhqpp06Z67LHHiu1v0aJFuvbaa1Wtmud/ukeMGKE1a9Z4jM2KFSu0e/du3XHHHcX2k5WVpZo1a6pGjRoljldJvzdF4eW5555Tt27dtGDBAndwBryNMANUkoEDB6p69er6+uuvS+2za9cuDRo0SAEBAZo1a5aWLVum5557TiEhITp27Jiio6O1bNkySdI//vEPrV27VmvXrtUTTzzhsZ+4uDhdfPHF+vDDD/Xaa6+VWdemTZs0duxY/fOf/9SSJUvUrVs3PfDAA/rXv/512t/x1VdfVffu3RUVFeWuraxLWzt27FC3bt20detWvfTSS1q8eLGaN2+u+Ph4TZkypVj/xx57TLt379Zbb72lN954Q2lpaRo8eLBOnDhxytrq16/vDlcpKSl65plnZLPZFB0dLUnq1auXRzCUTv7MNmzYoClTpigpKUkzZ85U27ZtdfDgQXefyZMn6+abb1bz5s31wQcf6J133lFOTo569Oihbdu2ufvNmTNHd9xxh5o1a6ZFixbp8ccf19NPP62VK1d61LlgwQKNHDlSvXr10pIlS/Txxx/rn//8pw4fPuzR77ffftMPP/zgcYmpyOWXX67Y2FiPszNvv/22evbsqUaNGhXr37VrV+3bt0+33nqrkpOTlZeXV+ZY5uXl6f3331fHjh3VsmVLjRgxQjk5Ofrwww/L3A44ZwyAMzJ79mwjyaxfv77UPpGRkaZZs2buzxMnTjR//Wv30UcfGUlm06ZNpe7j999/N5LMxIkTi7UV7e/JJ58ste2vYmNjjc1mK3a8fv36mZo1a5rDhw97fLf09HSPfqtWrTKSzKpVq9zrBg0aZGJjY0us/e91Dx061NjtdpORkeHRb8CAASY4ONgcPHjQ4zgDBw706PfBBx8YSWbt2rUlHu+vtm7dalJSUsyUKVNMQECAWb9+vUlJSTFDhgwx3bt3NykpKSYlJcXs3r3bGGOMy+UyksyMGTNK3WdGRobx8/MzY8aM8Vifk5NjoqKizI033miMMebEiRPG6XSadu3amcLCQne/Xbt2GX9/f4/xGj16tKlVq9Ypv8+MGTNM7dq1zfHjx93rhg8fbkJCQowxJ3/eUVFR5vjx4yYrK8vY7XYzZ86cEn9/jh49aoYMGWIkGUmmevXqpm3btmbChAnmwIEDxY49b948I8m89tpr7u9bo0YN06NHj1PWDZwLnJkBKpExpsz2Nm3aKCAgQHfffbfmzp2rX3/99YyOU9L/rZemRYsWat26tce6W265RdnZ2dq4ceMZHb+8Vq5cqb59+6pevXoe6+Pj43XkyJFiZ3Wuvvpqj8+tWrWSdPIpnVNp3ry52rRpo71796pjx47q0KGD2rRpo19++UX9+vVTmzZt1KZNG8XExEiSwsPD1bBhQ02dOlXTp09XSkqKCgsLPfa5fPlyFRQU6Pbbb1dBQYF7CQwMVK9evdyX33bs2KG9e/fqlltu8bhkExsbq27dunnss1OnTjp48KBuvvlm/ec//5HL5Srx+yxatEjXXHON/Pz8Smy/4447tH//fn3xxRd67733FBAQoBtuuKHEvna7XUuWLNG2bdv0wgsvaOjQofr999/17LPPqlmzZsUu5b399tsKCgrS0KFDJUk1atTQDTfcoG+++UZpaWml/ASAc4cwA1SSw4cPKysrS06ns9Q+DRs21IoVKxQREaFRo0apYcOGatiwoV588cXTOlbRpZPyiIqKKnVdVlbWaR33dGVlZZVYa9EY/f34derU8fhst9sl6ZSXRU6cOOEOGsnJybr00ktVUFCgAwcOKDU1Vd27d1dBQYHH5SqbzaavvvpKV1xxhaZMmaJ27drpggsu0P3336+cnBxJct/M3bFjR/n7+3ssCxcudAeRou9R1lgXue222zRr1izt3r1b1113nSIiItS5c2clJSW5+2RmZuq7774rM7TGxsaqb9++mjVrlmbNmqWhQ4cqODi4zHFq1qyZxo4dq3fffVcZGRmaPn26srKyPC5j7ty5U19//bUGDRokY4wOHjyogwcP6vrrr5ekYjceA95AmAEqydKlS3XixAn17t27zH49evTQp59+qkOHDun7779X165dNXbsWC1YsKDcxzqdd9dkZmaWuq4oPAQGBkqS8vPzPfqVdtagvOrUqaN9+/YVW793715JksPhOKv9F+nbt687ZKSkpOj555+Xv7+/IiMjZYxRv3795O/vr759+3psFxsbq7fffluZmZnasWOH/vnPf+rVV1/V//3f/3nU99FHH2n9+vXFlqLHlYvGsayx/qs77rhDa9as0aFDh7R06VIZY3TVVVe5z0AtWbJEISEh6tevX5nfe8SIEfrkk0+0adMmjRgx4rTGzGaz6Z///Kdq1aqln3/+2b1+1qxZMsboo48+Uu3atd1L0VNNc+fOLdc9TEBlKvl8JYCzkpGRoYceekhhYWG65557yrVN9erV1blzZzVt2lTvvfeeNm7cqKFDh5b7bER5bd26VT/99JPHpab58+crNDRU7dq1kyT30zabN29WkyZN3P0++eSTYvuz2+3lrq1v375asmSJ9u7d63HGat68eQoODq6wR8lff/115eTkKCkpSU8//bRWrVql6tWr66mnntKhQ4c0bdo0SSrxHSxFGjdurMcff1yLFi1yX3674oor5Ofnp//+979lniVp0qSJoqOj9f7772vcuHHusLl7926tWbOm1LN1ISEhGjBggI4dO6YhQ4Zo69atio2N1aJFi3TVVVe5fxdKc+211+raa69VWFhYmWO5b9++Es+Q7d27V9nZ2Wrfvr2kk2e45s6dq4YNG+qtt94q1v+zzz7TtGnT9MUXX1T4yxiB00GYAc7Szz//7L6kceDAAX3zzTeaPXu2qlevriVLlrgfrS7Ja6+9ppUrV2rQoEGKiYnR0aNH3aftL7/8ckkn/8GNjY3Vf/7zH/Xt21fh4eFyOBxn/AZbp9Opq6++WgkJCYqOjta7776rpKQkPf/88+7LEh07dlSTJk300EMPqaCgQLVr19aSJUv07bffFtvfJZdcosWLF2vmzJlq3769qlWrpg4dOpR47IkTJ+qzzz5Tnz599OSTTyo8PFzvvfeeli5dqilTpigsLOyMvtPfFQWwV199VX379lXnzp0lnXxZ3KOPPlpifZs3b9bo0aN1ww03qFGjRgoICNDKlSu1efNmPfroo5JOhrynnnpKEyZM0K+//qorr7xStWvX1v79+/XDDz8oJCREkyZNUrVq1fT000/rzjvv1LXXXqu77rpLBw8eVEJCQrHLTHfddZeCgoLUvXt3RUdHKzMzU4mJiQoLC1PHjh2VlZWl5OTkcp2pCwwM1EcffXTKfnfffbcOHjyo6667Ti1btlT16tW1fft2vfDCC6pWrZoeeeQRSdIXX3yhvXv36vnnny/xDGPLli318ssv6+233ybMwLu8evsxYGFFT/wULQEBASYiIsL06tXLTJ48ucSnQv7+hNHatWvNtddea2JjY43dbjd16tQxvXr1Mp988onHditWrDBt27Y1drvdSDLDhw/32N/vv/9+ymMZc/JppkGDBpmPPvrItGjRwgQEBJj69eub6dOnF9v+l19+Mf379zc1a9Y0F1xwgRkzZoxZunRpsaeZ/vjjD3P99debWrVqGZvN5nFMlfAU1pYtW8zgwYNNWFiYCQgIMK1btzazZ8/26FP0NNOHH37osT49Pd1IKta/JCdOnDAXXHCBef31140xxmzcuNFIcj+99Hf79+838fHxpmnTpiYkJMTUqFHDtGrVyrzwwgumoKDAo+/HH39s+vTpY2rWrGnsdruJjY01119/vVmxYoVHv7feess0atTIBAQEmMaNG5tZs2aZ4cOHezzNNHfuXNOnTx8TGRlpAgICjNPpNDfeeKPZvHmzex/BwcHuJ83+6q9PM5WmpKeZli9fbkaMGGGaN29uwsLCjJ+fn4mOjjZxcXEeT4oNGTLEBAQElPi7XGTo0KHGz8/PZGZmllkHUJlsxpzicQsAQIWJj4/X6tWri72QsDQDBw5UUFCQFi1aVLmFARbGZSYA8GGff/65t0sAfB5PMwEAAEvjMhMAALA0zswAAABLI8wA55k1a9YoISHBY3LEIvXr1/epR2grup5du3bJZrNpzpw5p+xb1qzi3vb32ckl364X8DbCDHCeWbNmjSZNmlRimAGA8xFhBkC55OXlnXLiTADwBsIMcB5JSEhwzyPUoEED2Wy2YpcrJGnZsmVq166dgoKC1LRp02KTBc6ZM0c2m01ffvmlRowYoQsuuEDBwcHuuZoWLlyorl27KiQkRDVq1NAVV1yhlJQUj338+uuvGjp0qJxOp+x2uyIjI9W3b19t2rSpWN2nqkc6+abla665RrVr11ZgYKDatGmjuXPnlmtcli5dqjZt2shut6tBgwb617/+Va7tKtqPP/6ooUOHqn79+goKClL9+vV18803l2sWcACl4z0zwHnkzjvv1B9//KF///vfWrx4sXv+nebNm7v7/PTTT3rwwQf16KOPKjIyUm+99Zb+8Y9/6OKLL1bPnj099jdixAgNGjRI77zzjg4fPix/f39NnjxZjz/+uO644w49/vjjOnbsmKZOnaoePXrohx9+cB9r4MCBOnHihKZMmaKYmBi5XC6tWbOm2OWv8tSzY8cOdevWTREREXrppZdUp04dvfvuu4qPj9f+/fv18MMPlzomX331la655hp17dpVCxYscNdUNAP2qRQWFqqwsPCU/Ww2m6pXr15mn127dqlJkyYaOnSowsPDtW/fPs2cOVMdO3bUtm3bKmyiTaDK8er7hwFUuKlTpxpJJj09vVhbbGysCQwM9Hilf15engkPDzf33HOPe13RVA233367x/YZGRnGz8/PjBkzxmN9Tk6OiYqKMjfeeKMxxhiXy2UkmRkzZpRZa3nrGTp0qLHb7SYjI8Nj+wEDBpjg4GBz8OBBY0zJ0x107tzZOJ1Ok5eX516XnZ1twsPDi033UJKiaSFOtfx1ioLyKigoMLm5uSYkJMS8+OKL7vVF0zn8ddqIkqanAHASZ2aAKqZNmzaKiYlxfw4MDFTjxo1LvNTx95mhly9froKCAt1+++0qKCjw2EevXr20atUqSVJ4eLgaNmyoqVOn6sSJE+rTp49at26tatWKX9kuTz0rV65U3759Va9ePY9t4+Pj9cUXX2jt2rW68sori+378OHDWr9+vUaOHKnAwED3+tDQUA0ePLhcl6nuvvvucj1xdaoZrSUpNzdXTz/9tBYtWqRdu3bpxIkT7rbU1NRTbg+gZIQZoIqpU6dOsXV2u115eXnF1hddpipSdGmmY8eOJe67KKzYbDZ99dVXeuqppzRlyhQ9+OCDCg8P16233qpnn31WoaGhp1VPVlZWsVqkkzOAF7WX5M8//1RhYWGxmaollbiuJFFRUYqIiDhlv/I8Nn3LLbfoq6++0hNPPKGOHTuqZs2astlsGjhwYInjD6B8CDMASvX3f6CL7un46KOPFBsbW+a2sbGxevvttyVJv/zyiz744AMlJCTo2LFjeu21106rjjp16mjfvn3F1u/du9ejrr+rXbu2bDabMjMzi7WVtK4kTz31lCZNmnTKfrGxsWVOHnno0CF99tlnmjhxoh599FH3+vz8fP3xxx/lqgVAyQgzwHmm6HJHZfyf/hVXXCE/Pz/997//LXYJqiyNGzfW448/rkWLFmnjxo2nfdy+fftqyZIl2rt3r/tsjCTNmzdPwcHB6tKlS4nbhYSEqFOnTlq8eLGmTp3qvtSUk5OjTz/9tFzHrqjLTDabTcaYYv3eeustj8tNAE4fYQY4z1xyySWSpBdffFHDhw+Xv7+/mjRp4nFp50zVr19fTz31lCZMmKBff/1VV155pWrXrq39+/frhx9+UEhIiCZNmqTNmzdr9OjRuuGGG9SoUSMFBARo5cqV2rx5s8dZifKaOHGiPvvsM/Xp00dPPvmkwsPD9d5772np0qWaMmWKwsLCSt326aef1pVXXql+/frpwQcf1IkTJ/T8888rJCSkXGdEnE6nR4A6UzVr1lTPnj01depUORwO1a9fX8nJyXr77bdVq1ats94/UJURZoDzTO/evTV+/HjNnTtXb775pgoLC7Vq1Sr17t27QvY/fvx4NW/eXC+++KLef/995efnKyoqSh07dtS9994r6eR9Jg0bNtSrr76qPXv2yGaz6aKLLtK0adM0ZsyY0z5mkyZNtGbNGj322GMaNWqU8vLy1KxZM82ePVvx8fFlbtuvXz99/PHHevzxx3XTTTcpKipKI0eOVF5eXrkuH1Wk+fPn64EHHtDDDz+sgoICde/eXUlJSRo0aNA5rQM43zBrNgAAsDTeAAwAACyNMAMAACyNMAMAACyNMAMAACyNMAMAACyNMAMAACztvH/PTGFhofbu3avQ0NByzZ0CAAC8zxijnJwcOZ3OEiep/avzPszs3bu32Ey7AADAGvbs2aO6deuW2ee8DzNFr3Dfs2ePatas6eVqAABAeWRnZ6tevXrlmorFq2Fm5syZmjlzpnum2RYtWujJJ5/UgAEDJJ08xTRp0iS98cYb+vPPP9W5c2e98soratGiRbmPUXRpqWbNmoQZAAAspjy3iHj1BuC6devqueee048//qgff/xRl112ma655hpt3bpVkjRlyhRNnz5dL7/8stavX6+oqCj169dPOTk53iwbAAD4EJ+bmyk8PFxTp07ViBEj5HQ6NXbsWD3yyCOSpPz8fEVGRur555/XPffcU679ZWdnKywsTIcOHeLMDAAAFnE6/377zKPZJ06c0IIFC3T48GF17dpV6enpyszMVP/+/d197Ha7evXqpTVr1pS6n/z8fGVnZ3ssAADg/OX1MLNlyxbVqFFDdrtd9957r5YsWaLmzZsrMzNTkhQZGenRPzIy0t1WksTERIWFhbkXnmQCAOD85vUw06RJE23atEnff/+97rvvPg0fPlzbtm1zt//9xh9jTJk3A40fP16HDh1yL3v27Km02gEAgPd5/dHsgIAAXXzxxZKkDh06aP369XrxxRfd98lkZmYqOjra3f/AgQPFztb8ld1ul91ur9yiAQCAz/D6mZm/M8YoPz9fDRo0UFRUlJKSktxtx44dU3Jysrp16+bFCgEAgC/x6pmZxx57TAMGDFC9evWUk5OjBQsWaPXq1Vq2bJlsNpvGjh2ryZMnq1GjRmrUqJEmT56s4OBg3XLLLd4sGwAA+BCvhpn9+/frtttu0759+xQWFqZWrVpp2bJl6tevnyTp4YcfVl5enkaOHOl+ad6XX35ZrrcBAgCAqsHn3jNT0XjPDAAA1mPJ98wAAACcCcIMAACwNMIMAACwNMIMAACwNK+/NM/qMjIy5HK5yuyTn59/yhf5ORwOxcTEVGRpAABUCYSZs5CRkaGmTZsqLy+vzH42m02nemgsKChI27dvJ9AAAHCaCDNnweVyKS8vT3FxcXI4HCX2SUtL06pVq8rs43K5tHjxYrlcLsIMAACniTBTARwOh5xOZ4ltRZegyuoDAADOHDcAAwAASyPMAAAASyPMAAAASyPMAAAASyPMAAAASyPMAAAASyPMAAAASyPMAAAASyPMAAAASyPMAAAASyPMAAAASyPMAAAASyPMAAAASyPMAAAASyPMAAAASyPMAAAASyPMAAAASyPMAAAASyPMAAAASyPMAAAAS/PzdgGoWBkZGXK5XGX2cTgciomJOUcVAQBQuQgz55GMjAw1bdpUeXl5ZfYLCgrS9u3bCTQAgPMCYeY84nK5lJeXp7i4ODkcjlL7LF68WC6XizADADgvEGbOQw6HQ06n09tlAABwTnADMAAAsDTCDAAAsDTCDAAAsDTCDAAAsDTCDAAAsDTCDAAAsDTCDAAAsDTCDAAAsDRemldFpaamltmen58vu91eZh/meAIA+ALCTBWTm5srm82mYcOGldnPZrPJGFNmH+Z4AgD4AsJMFXP06FEZY8qcvyktLU2rVq1ijicAgCUQZqqosuZvcrlcp+wDAICv4AZgAABgaYQZAABgaYQZAABgaYQZAABgaYQZAABgaV4NM4mJierYsaNCQ0MVERGhIUOGaMeOHR594uPjZbPZPJYuXbp4qWIAAOBrvBpmkpOTNWrUKH3//fdKSkpSQUGB+vfvr8OHD3v0u/LKK7Vv3z738vnnn3upYgAA4Gu8+p6ZZcuWeXyePXu2IiIitGHDBvXs2dO93m63Kyoq6lyXBwAALMCn7pk5dOiQJCk8PNxj/erVqxUREaHGjRvrrrvu0oEDB0rdR35+vrKzsz0WAABw/vKZMGOM0bhx43TppZeqZcuW7vUDBgzQe++9p5UrV2ratGlav369LrvsMuXn55e4n8TERIWFhbmXevXqnauvAAAAvMBnpjMYPXq0Nm/erG+//dZj/U033eT+c8uWLdWhQwfFxsZq6dKliouLK7af8ePHa9y4ce7P2dnZBBoAAM5jPhFmxowZo08++URff/216tatW2bf6OhoxcbGKi0trcR2u90uu91eGWUCAAAf5NUwY4zRmDFjtGTJEq1evVoNGjQ45TZZWVnas2ePoqOjz0GFAADA13n1nplRo0bp3Xff1fz58xUaGqrMzExlZmYqLy9PkpSbm6uHHnpIa9eu1a5du7R69WoNHjxYDodD1157rTdLBwAAPsKrZ2ZmzpwpSerdu7fH+tmzZys+Pl7Vq1fXli1bNG/ePB08eFDR0dHq06ePFi5cqNDQUC9UDAAAfI3XLzOVJSgoSMuXLz9H1QAAACvymUezAQAAzgRhBgAAWBphBgAAWBphBgAAWJpPvDQP5ZORkSGXy1Vqe2pq6jmsBgAA30CYsYiMjAw1bdrU/Q4eAABwEmHGIlwul/Ly8hQXFyeHw1Fin7S0NK1ateocVwYAgHcRZizG4XDI6XSW2FbWJSgAAM5X3AAMAAAsjTADAAAsjTADAAAsjTADAAAsjTADAAAsjTADAAAsjTADAAAsjTADAAAsjTADAAAsjTADAAAsjTADAAAsjTADAAAsjTADAAAsjTADAAAsjTADAAAsjTADAAAsjTADAAAsjTADAAAsjTADAAAsjTADAAAsjTADAAAsjTADAAAsjTADAAAsjTADAAAsjTADAAAsjTADAAAsjTADAAAsjTADAAAsjTADAAAsjTADAAAsjTADAAAsjTADAAAsjTADAAAsjTADAAAsjTADAAAsjTADAAAsjTADAAAsjTADAAAsjTADAAAsjTADAAAsjTADAAAsjTADAAAszathJjExUR07dlRoaKgiIiI0ZMgQ7dixw6OPMUYJCQlyOp0KCgpS7969tXXrVi9VDAAAfI1Xw0xycrJGjRql77//XklJSSooKFD//v11+PBhd58pU6Zo+vTpevnll7V+/XpFRUWpX79+ysnJ8WLlAADAV/h58+DLli3z+Dx79mxFRERow4YN6tmzp4wxmjFjhiZMmKC4uDhJ0ty5cxUZGan58+frnnvu8UbZAADAh3g1zPzdoUOHJEnh4eGSpPT0dGVmZqp///7uPna7Xb169dKaNWtKDDP5+fnKz893f87Ozq7kqitOamrqGbUBAFCV+UyYMcZo3LhxuvTSS9WyZUtJUmZmpiQpMjLSo29kZKR2795d4n4SExM1adKkyi22guXm5spms2nYsGHeLgUAAMvxmTAzevRobd68Wd9++22xNpvN5vHZGFNsXZHx48dr3Lhx7s/Z2dmqV69exRZbwY4ePSpjjOLi4uRwOErsk5aWplWrVp3jygAA8H0+EWbGjBmjTz75RF9//bXq1q3rXh8VFSXp5Bma6Oho9/oDBw4UO1tTxG63y263V27BlcThcMjpdJbY5nK5znE1AABYg1efZjLGaPTo0Vq8eLFWrlypBg0aeLQ3aNBAUVFRSkpKcq87duyYkpOT1a1bt3NdLgAA8EFePTMzatQozZ8/X//5z38UGhrqvkcmLCxMQUFBstlsGjt2rCZPnqxGjRqpUaNGmjx5soKDg3XLLbd4s3QAAOAjvBpmZs6cKUnq3bu3x/rZs2crPj5ekvTwww8rLy9PI0eO1J9//qnOnTvryy+/VGho6DmuFgAA+CKvhhljzCn72Gw2JSQkKCEhofILAgAAlsPcTAAAwNIIMwAAwNIIMwAAwNIIMwAAwNIIMwAAwNIIMwAAwNIIMwAAwNIIMwAAwNIIMwAAwNIIMwAAwNIIMwAAwNIIMwAAwNIIMwAAwNIIMwAAwNIIMwAAwNIIMwAAwNIIMwAAwNIIMwAAwNIIMwAAwNIIMwAAwNIIMwAAwNIIMwAAwNIIMwAAwNIIMwAAwNIIMwAAwNIqJMwcPHiwInYDAABw2k47zDz//PNauHCh+/ONN96oOnXq6MILL9RPP/1UocUBAACcymmHmddff1316tWTJCUlJSkpKUlffPGFBgwYoP/7v/+r8AIBAADK4ne6G+zbt88dZj777DPdeOON6t+/v+rXr6/OnTtXeIEAAABlOe0zM7Vr19aePXskScuWLdPll18uSTLG6MSJExVbHQAAwCmc9pmZuLg43XLLLWrUqJGysrI0YMAASdKmTZt08cUXV3iBAAAAZTntMPPCCy+ofv362rNnj6ZMmaIaNWpIOnn5aeTIkRVeIAAAQFlOO8z4+/vroYceKrZ+zJgx+vTTTyukKAAAgPI67TDzd9u3b9esWbM0d+5c/fnnnzp27FhF1AUAAFAuZ/TSvMOHD2vWrFnq3r27WrRooY0bN+rZZ5/V3r17K7o+AACAMp3WmZm1a9fqrbfe0gcffKBGjRrp1ltv1bp16/TSSy+pefPmlVUjAABAqcodZpo3b64jR47olltu0bp169zh5dFHH6204gAAAE6l3JeZdu7cqZ49e6pPnz5q1qxZZdYEAABQbuUOM+np6WrSpInuu+8+1a1bVw899JBSUlJks9kqsz4AAIAylTvMXHjhhZowYYJ27typd955R5mZmerevbsKCgo0Z84c/fLLL5VZJwAAQInO6Gmmyy67TO+++6727dunl19+WStXrlTTpk3VqlWriq4PAACgTGf1npmwsDCNHDlSI0eO1KZNmzRr1qyKqgsWkZqaWma7w+FQTEzMOaoGAFAVnfVL8woKCnT06FG1adNGL730UkXUBAvIzc2VzWbTsGHDyuwXFBSk7du3E2gAAJWm3GHm888/V1ZWlm677Tb3umeffVZPP/20CgoKdNlll2nhwoWqXbt2pRQK33L06FEZYxQXFyeHw1FiH5fLpcWLF8vlchFmAACVptz3zPzrX/9Sdna2+/OaNWv05JNP6oknntAHH3ygPXv26Omnn66UIuG7HA6HnE5niUtpIQcAgIpU7jDz888/q1u3bu7PH330kfr166cJEyYoLi5O06ZNY6JJAABwzpU7zOTk5KhOnTruz99++60uu+wy9+cWLVowNxMAADjnyh1mnE6n+8mV3Nxc/fTTT+revbu7PSsrS8HBwRVfIQAAQBnKHWauv/56jR07Vu+8847uuusuRUVFqUuXLu72H3/8UU2aNKmUIgEAAEpT7qeZJk6cqL179+r+++9XVFSU3n33XVWvXt3d/v7772vw4MGVUiQAAEBpyn1mJjg4WO+8847+/PNPpaamqkePHh7tq1at0iOPPHJaB//66681ePBgOZ1O2Ww2ffzxxx7t8fHxstlsHstfzwYBAACc0XQGFeXw4cNq3bq1Xn755VL7XHnlldq3b597+fzzz89hhQAAwNeV+zLTX59cKsvKlSvLffABAwZowIABZfax2+2Kiooq9z4BAEDVUu4ws3r1asXGxmrQoEHy9/evzJqKHTciIkK1atVSr1699OyzzyoiIqLU/vn5+crPz3d//uuL/gAAwPmn3GHmueee05w5c/Thhx/q1ltv1YgRI9SyZcvKrE0DBgzQDTfcoNjYWKWnp+uJJ57QZZddpg0bNshut5e4TWJioiZNmlSpdQEAAN9R7ntmHn74YW3btk0ff/yxcnJy1L17d3Xq1EmvvfZapZ39uOmmmzRo0CC1bNlSgwcP1hdffKFffvlFS5cuLXWb8ePH69ChQ+5lz549lVIbAADwDad9A3DXrl315ptvat++fRo1apRmzZolp9N5Ti7nREdHKzY2VmlpaaX2sdvtqlmzpscCAADOX2f8NNPGjRuVnJys1NRUtWzZ8pzcR5OVlaU9e/YoOjq60o8FAACsodz3zEjS3r17NWfOHM2ZM0fZ2dkaNmyY1q1bp+bNm5/RwXNzc7Vz50735/T0dG3atEnh4eEKDw9XQkKCrrvuOkVHR2vXrl167LHH5HA4dO21157R8QAAwPmn3GFm4MCBWrVqlfr376+pU6dq0KBB8vM7rSxUzI8//qg+ffq4P48bN06SNHz4cM2cOVNbtmzRvHnzdPDgQUVHR6tPnz5auHChQkNDz+q4AADg/FHuNLJs2TJFR0crIyNDkyZNKvWJoY0bN5b74L1795YxptT25cuXl3tfAACgajqtuZkAAAB8DWEGAABYmlfnZgIAADhbhBkAAGBpZ/c4ElAOqampZbY7HA7FxMSco2oAAOcbwgwqTW5urmw2m4YNG1Zmv6CgIG3fvp1AAwA4I4QZVJqjR4/KGKO4uDg5HI4S+7hcLi1evFgul4swAwA4I2cUZkaPHq2nnnpK4eHhFV0PzkMOh0NOp9PbZQAAzlPlvgH4t99+c/95/vz5ys3NlSRdcsklzEwNAAC8ptxnZpo2bao6deqoe/fuOnr0qPbs2aOYmBjt2rVLx48fr8waAQAASlXuMzOHDh3Shx9+qPbt26uwsFADBw5U48aNlZ+fr+XLlyszM7My6wQAAChRucPM8ePH1alTJz344IMKCgpSSkqKZs+ererVq2vWrFlq2LChmjRpUpm1AgAAFFPuy0w1a9ZU27Zt1b17dx07dkxHjhxR9+7d5efnp4ULF6pu3br64YcfKrNWAACAYsp9Zmbv3r16/PHHZbfbVVBQoA4dOqhHjx46duyYNm7cKJvNpksvvbQyawUAACim3GHG4XBo8ODBSkxMVHBwsNavX68xY8bIZrPpoYceUs2aNdWrV6/KrBUAAKCYM56bKSwsTDfeeKP8/f21cuVKpaena+TIkRVZGwAAwCmd0UvzNm/erAsvvFCSFBsbK39/f0VFRemmm26q0OIAAABO5YzCTL169dx//vnnnyusGAAAgNN1xpeZAAAAfAFhBgAAWBphBgAAWBphBgAAWBphBgAAWBphBgAAWBphBgAAWBphBgAAWBphBgAAWBphBgAAWBphBgAAWBphBgAAWBphBgAAWBphBgAAWBphBgAAWBphBgAAWBphBgAAWBphBgAAWBphBgAAWBphBgAAWBphBgAAWBphBgAAWJqftwsAyiMjI0Mul6vMPg6HQzExMeeoIgCAryDMwOdlZGSoadOmysvLK7NfUFCQtm/fTqABgCqGMAOf53K5lJeXp7i4ODkcjlL7LF68WC6XizADAFUMYQaW4XA45HQ6vV0GAMDHcAMwAACwNMIMAACwNMIMAACwNMIMAACwNMIMAACwNK+Gma+//lqDBw+W0+mUzWbTxx9/7NFujFFCQoKcTqeCgoLUu3dvbd261TvFAgAAn+TVMHP48GG1bt1aL7/8contU6ZM0fTp0/Xyyy9r/fr1ioqKUr9+/ZSTk3OOKwUAAL7Kq++ZGTBggAYMGFBimzFGM2bM0IQJExQXFydJmjt3riIjIzV//nzdc88957JUAADgo3z2npn09HRlZmaqf//+7nV2u129evXSmjVrSt0uPz9f2dnZHgsAADh/+WyYyczMlCRFRkZ6rI+MjHS3lSQxMVFhYWHupV69epVaJwAA8C6fDTNFbDabx2djTLF1fzV+/HgdOnTIvezZs6eySwQAAF7ks3MzRUVFSTp5hiY6Otq9/sCBA8XO1vyV3W6X3W6v9PoAAIBv8NkzMw0aNFBUVJSSkpLc644dO6bk5GR169bNi5UBAABf4tUzM7m5udq5c6f7c3p6ujZt2qTw8HDFxMRo7Nixmjx5sho1aqRGjRpp8uTJCg4O1i233OLFqgEAgC/xapj58ccf1adPH/fncePGSZKGDx+uOXPm6OGHH1ZeXp5GjhypP//8U507d9aXX36p0NBQb5UMAAB8jFfDTO/evWWMKbXdZrMpISFBCQkJ564oAABgKT57zwwAAEB5EGYAAIClEWYAAIClEWYAAICl+exL81C1pKamnlEbAACEGXhVbm6ubDabhg0b5u1SAAAWRZiBVx09elTGGMXFxcnhcJTYJy0tTatWrTrHlQEArIIwA5/gcDjkdDpLbHO5XOe4GgCAlXADMAAAsDTCDAAAsDTCDAAAsDTCDAAAsDTCDAAAsDTCDAAAsDTCDAAAsDTCDAAAsDTCDAAAsDTeAIzzyqkmpXQ4HIqJiTlH1QAAzgXCDM4L5Z2wMigoSNu3byfQAMB5hDCD80J5Jqx0uVxavHixXC4XYQYAziOEGZxXypqwEgBwfuIGYAAAYGmEGQAAYGmEGQAAYGmEGQAAYGmEGQAAYGmEGQAAYGmEGQAAYGmEGQAAYGmEGQAAYGmEGQAAYGmEGQAAYGmEGQAAYGmEGQAAYGmEGQAAYGmEGQAAYGmEGQAAYGmEGQAAYGmEGQAAYGmEGQAAYGmEGQAAYGmEGQAAYGmEGQAAYGmEGQAAYGmEGQAAYGmEGQAAYGmEGQAAYGmEGQAAYGmEGQAAYGmEGQAAYGk+HWYSEhJks9k8lqioKG+XBQAAfIiftws4lRYtWmjFihXuz9WrV/diNQAAwNf4fJjx8/PjbAwAACiVz4eZtLQ0OZ1O2e12de7cWZMnT9ZFF11Uav/8/Hzl5+e7P2dnZ5+LMmEhqampZbY7HA7FxMSco2oAAGfLp8NM586dNW/ePDVu3Fj79+/XM888o27dumnr1q2qU6dOidskJiZq0qRJ57hSWEFubq5sNpuGDRtWZr+goCBt376dQAMAFuHTYWbAgAHuP19yySXq2rWrGjZsqLlz52rcuHElbjN+/HiPtuzsbNWrV6/Sa4XvO3r0qIwxiouLk8PhKLGPy+XS4sWL5XK5CDMAYBE+HWb+LiQkRJdcconS0tJK7WO322W3289hVbAah8Mhp9Pp7TIAABXEpx/N/rv8/HylpqYqOjra26UAAAAf4dNh5qGHHlJycrLS09O1bt06XX/99crOztbw4cO9XRoAAPARPn2Z6bffftPNN98sl8ulCy64QF26dNH333+v2NhYb5cGAAB8hE+HmQULFni7BAAA4ON8+jITAADAqRBmAACApRFmAACApRFmAACApfn0DcCAtzB/EwBYB2EG+AvmbwIA6yHMAH/B/E0AYD2EGaAEzN8EANbBDcAAAMDSCDMAAMDSCDMAAMDSCDMAAMDSCDMAAMDSCDMAAMDSCDMAAMDSCDMAAMDSCDMAAMDSCDMAAMDSCDMAAMDSCDMAAMDSCDMAAMDSCDMAAMDSCDMAAMDSCDMAAMDSCDMAAMDSCDMAAMDSCDMAAMDSCDMAAMDS/LxdAGBVqampZbY7HA7FxMSco2oAnImMjAy5XK4y+1Tlv8tWGR/CDHCacnNzZbPZNGzYsDL7BQUFafv27V7/Sw6gZBkZGWratKny8vLK7FdV/y5baXwIM8BpOnr0qIwxiouLk8PhKLGPy+XS4sWL5XK5qtx/AAGrcLlcysvL4+9yKaw0PoQZ4Aw5HA45nU5vlwHgLPF3uWxWGB9uAAYAAJZGmAEAAJZGmAEAAJZGmAEAAJZGmAEAAJZGmAEAAJZGmAEAAJZGmAEAAJZGmAEAAJbGG4ABH1dRE71ZZcI4VCx+7qgKCDOAD6uoid6sNGEcKg4/d1QVhBnAh1XURG9WmjAOFYefO6oKwgxgARU10ZsVJoxDxePnjvMdNwADAABLI8wAAABLI8wAAABLI8wAAABLI8wAAABLs0SYefXVV9WgQQMFBgaqffv2+uabb7xdEgAA8BE+H2YWLlyosWPHasKECUpJSVGPHj00YMAAZWRkeLs0AADgA3w+zEyfPl3/+Mc/dOedd6pZs2aaMWOG6tWrp5kzZ3q7NAAA4AN8+qV5x44d04YNG/Too496rO/fv7/WrFlT4jb5+fnKz893fz506JAkKTs7u8Lry83NlSTt27dPx44dK7HP77//Tp8q2CcrK0uStGHDBvfvSUmqVaumwsLCUtt37NhRIceqqP2Up2b6+E4ffu6Mz9n0OZ3xyc3NrfB/Z4v2Z4w5dWfjw/73v/8ZSea7777zWP/ss8+axo0bl7jNxIkTjSQWFhYWFhaW82DZs2fPKfOCT5+ZKWKz2Tw+G2OKrSsyfvx4jRs3zv25sLBQf/zxh+rUqVPqNqcrOztb9erV0549e1SzZs0K2aeVMR7FMSbFMSbFMSbFMSbFVdUxMcYoJyenXFNx+HSYcTgcql69ujIzMz3WHzhwQJGRkSVuY7fbZbfbPdbVqlWrUuqrWbNmlfrFOhXGozjGpDjGpDjGpDjGpLiqOCZhYWHl6ufTNwAHBASoffv2SkpK8liflJSkbt26eakqAADgS3z6zIwkjRs3Trfddps6dOigrl276o033lBGRobuvfdeb5cGAAB8gM+HmZtuuklZWVl66qmntG/fPrVs2VKff/65YmNjvVaT3W7XxIkTi13OqqoYj+IYk+IYk+IYk+IYk+IYk1OzGVOeZ54AAAB8k0/fMwMAAHAqhBkAAGBphBkAAGBphBkAAGBphJnT9Oqrr6pBgwYKDAxU+/bt9c0333i7pErz9ddfa/DgwXI6nbLZbPr444892o0xSkhIkNPpVFBQkHr37q2tW7d69MnPz9eYMWPkcDgUEhKiq6++Wr/99ts5/BYVJzExUR07dlRoaKgiIiI0ZMgQ99wlRaramMycOVOtWrVyv8yra9eu+uKLL9ztVW08/i4xMVE2m01jx451r6tqY5KQkCCbzeaxREVFudur2ngU+d///qdhw4apTp06Cg4OVps2bbRhwwZ3e1UdlzN2FlMnVTkLFiww/v7+5s033zTbtm0zDzzwgAkJCTG7d+/2dmmV4vPPPzcTJkwwixYtMpLMkiVLPNqfe+45ExoaahYtWmS2bNlibrrpJhMdHW2ys7Pdfe69915z4YUXmqSkJLNx40bTp08f07p1a1NQUHCOv83Zu+KKK8zs2bPNzz//bDZt2mQGDRpkYmJiTG5urrtPVRuTTz75xCxdutTs2LHD7Nixwzz22GPG39/f/Pzzz8aYqjcef/XDDz+Y+vXrm1atWpkHHnjAvb6qjcnEiRNNixYtzL59+9zLgQMH3O1VbTyMMeaPP/4wsbGxJj4+3qxbt86kp6ebFStWmJ07d7r7VMVxORuEmdPQqVMnc++993qsa9q0qXn00Ue9VNG58/cwU1hYaKKiosxzzz3nXnf06FETFhZmXnvtNWOMMQcPHjT+/v5mwYIF7j7/+9//TLVq1cyyZcvOWe2V5cCBA0aSSU5ONsYwJkVq165t3nrrrSo9Hjk5OaZRo0YmKSnJ9OrVyx1mquKYTJw40bRu3brEtqo4HsYY88gjj5hLL7201PaqOi5ng8tM5XTs2DFt2LBB/fv391jfv39/rVmzxktVeU96eroyMzM9xsNut6tXr17u8diwYYOOHz/u0cfpdKply5bnxZgdOnRIkhQeHi6JMTlx4oQWLFigw4cPq2vXrlV6PEaNGqVBgwbp8ssv91hfVcckLS1NTqdTDRo00NChQ/Xrr79Kqrrj8cknn6hDhw664YYbFBERobZt2+rNN990t1fVcTkbhJlycrlcOnHiRLEJLiMjI4tNhFkVFH3nssYjMzNTAQEBql27dql9rMoYo3HjxunSSy9Vy5YtJVXdMdmyZYtq1Kghu92ue++9V0uWLFHz5s2r7HgsWLBAGzduVGJiYrG2qjgmnTt31rx587R8+XK9+eabyszMVLdu3ZSVlVUlx0OSfv31V82cOVONGjXS8uXLde+99+r+++/XvHnzJFXN35Oz5fPTGfgam83m8dkYU2xdVXIm43E+jNno0aO1efNmffvtt8XaqtqYNGnSRJs2bdLBgwe1aNEiDR8+XMnJye72qjQee/bs0QMPPKAvv/xSgYGBpfarSmMyYMAA958vueQSde3aVQ0bNtTcuXPVpUsXSVVrPCSpsLBQHTp00OTJkyVJbdu21datWzVz5kzdfvvt7n5VbVzOBmdmysnhcKh69erFEu+BAweKpeeqoOhphLLGIyoqSseOHdOff/5Zah8rGjNmjD755BOtWrVKdevWda+vqmMSEBCgiy++WB06dFBiYqJat26tF198sUqOx4YNG3TgwAG1b99efn5+8vPzU3Jysl566SX5+fm5v1NVGpO/CwkJ0SWXXKK0tLQq+TsiSdHR0WrevLnHumbNmikjI0NS1f1vydkgzJRTQECA2rdvr6SkJI/1SUlJ6tatm5eq8p4GDRooKirKYzyOHTum5ORk93i0b99e/v7+Hn327dunn3/+2ZJjZozR6NGjtXjxYq1cuVINGjTwaK+KY1ISY4zy8/Or5Hj07dtXW7Zs0aZNm9xLhw4ddOutt2rTpk266KKLqtyY/F1+fr5SU1MVHR1dJX9HJKl79+7FXuvwyy+/uCdQrqrjclbO/T3H1lX0aPbbb79ttm3bZsaOHWtCQkLMrl27vF1apcjJyTEpKSkmJSXFSDLTp083KSkp7kfRn3vuORMWFmYWL15stmzZYm6++eYSHx2sW7euWbFihdm4caO57LLLLPvo4H333WfCwsLM6tWrPR4zPXLkiLtPVRuT8ePHm6+//tqkp6ebzZs3m8cee8xUq1bNfPnll8aYqjceJfnr00zGVL0xefDBB83q1avNr7/+ar7//ntz1VVXmdDQUPd/N6vaeBhz8rF9Pz8/8+yzz5q0tDTz3nvvmeDgYPPuu++6+1TFcTkbhJnT9Morr5jY2FgTEBBg2rVr534s93y0atUqI6nYMnz4cGPMyccHJ06caKKioozdbjc9e/Y0W7Zs8dhHXl6eGT16tAkPDzdBQUHmqquuMhkZGV74NmevpLGQZGbPnu3uU9XGZMSIEe6/DxdccIHp27evO8gYU/XGoyR/DzNVbUyK3o/i7+9vnE6niYuLM1u3bnW3V7XxKPLpp5+ali1bGrvdbpo2bWreeOMNj/aqOi5nymaMMd45JwQAAHD2uGcGAABYGmEGAABYGmEGAABYGmEGAABYGmEGAABYGmEGAABYGmEGAABYGmEGAABYGmEGAABYGmEGQKl+//13+fv768iRIyooKFBISIh7Zl8A8BWEGQClWrt2rdq0aaPg4GBt2LBB4eHhiomJ8XZZAOCBMAOgVGvWrFH37t0lSd9++637z2VZvXq1OnXqpJCQENWqVUvdu3fX7t273e2ffvqp2rdvr8DAQF100UWaNGmSCgoK3O1paWnq2bOnAgMD1bx5cyUlJclms+njjz92799ms+ngwYPubTZt2iSbzaZdu3Z51N6zZ08FBQWpXr16uv/++3X48GF3e/369TV58mSNGDFCoaGhiomJ0RtvvOHxXX777TcNHTpU4eHhCgkJUYcOHbRu3bpyf5eEhATFxMTIbrfL6XTq/vvvP+X4ATgD3p7pEoBv2b17twkLCzNhYWHG39/fBAYGmrCwMBMQEGDsdrsJCwsz9913X4nbHj9+3ISFhZmHHnrI7Ny502zbts3MmTPH7N692xhjzLJly0zNmjXNnDlzzH//+1/z5Zdfmvr165uEhARjjDEnTpwwLVu2NL179zYpKSkmOTnZtG3b1kgyS5YsMcb8/9nc//zzT/dxU1JSjCSTnp5ujDFm8+bNpkaNGuaFF14wv/zyi/nuu+9M27ZtTXx8vHub2NhYEx4ebl555RWTlpZmEhMTTbVq1UxqaqoxxpicnBxz0UUXmR49ephvvvnGpKWlmYULF5o1a9aU67t8+OGHpmbNmubzzz83u3fvNuvWrSs2MzKAikGYAeDh+PHjJj093fz000/G39/fbNq0yezcudPUqFHDJCcnm/T0dPP777+XuG1WVpaRZFavXl1ie48ePczkyZM91r3zzjsmOjraGGPM8uXLTfXq1c2ePXvc7V988cVph5nbbrvN3H333R7H+eabb0y1atVMXl6eMeZkmBk2bJi7vbCw0ERERJiZM2caY4x5/fXXTWhoqMnKyjqj7zJt2jTTuHFjc+zYsRK3B1Bx/Lx4UgiAD/Lz81P9+vX1wQcfqGPHjmrdurW+++47RUZGqmfPnmVuGx4ervj4eF1xxRXq16+fLr/8ct14442Kjo6WJG3YsEHr16/Xs88+697mxIkTOnr0qI4cOaLU1FTFxMSobt267vauXbue9nfYsGGDdu7cqffee8+9zhijwsJCpaenq1mzZpKkVq1audttNpuioqJ04MABSScvXbVt21bh4eGlHqOs73LDDTdoxowZuuiii3TllVdq4MCBGjx4sPz8+M8uUNH4WwXAQ4sWLbR7924dP35chYWFqlGjhgoKClRQUKAaNWooNjZWW7duLXX72bNn6/7779eyZcu0cOFCPf7440pKSlKXLl1UWFioSZMmKS4urth2gYGBMsYUW2+z2Tw+V6t28la/v/Y9fvy4R5/CwkLdc889Jd6j8tcbmP39/Ysdq7CwUJIUFBRU6ncsOkZZ36VevXrasWOHkpKStGLFCo0cOVJTp05VcnJyseMCODuEGQAePv/8cx0/flx9+/bVlClT1L59ew0dOlTx8fG68sory/UPcdu2bdW2bVuNHz9eXbt21fz589WlSxe1a9dOO3bs0MUXX1zids2bN1dGRob27t0rp9Mp6eQTVX91wQUXSJL27dun2rVrSzp5FuWv2rVrp61bt5Z6nPJo1aqV3nrrLf3xxx8lnp051XeRTgaiq6++WldffbVGjRqlpk2basuWLWrXrt0Z1wWgOMIMAA+xsbHKzMzU/v37dc0116hatWratm2b4uLi3AGjNOnp6XrjjTd09dVXy+l0aseOHfrll190++23S5KefPJJXXXVVapXr55uuOEGVatWTZs3b9aWLVv0zDPP6PLLL1eTJk10++23a9q0acrOztaECRM8jnHxxRerXr16SkhI0DPPPKO0tDRNmzbNo88jjzyiLl26aNSoUbrrrrsUEhKi1NRUJSUl6d///ne5xuHmm2/W5MmTNWTIECUmJio6OlopKSlyOp3q2rXrKb/LnDlzdOLECXXu3FnBwcF65513FBQUpNjY2NP4aQAoDx7NBlDM6tWr1bFjRwUGBmrdunW68MILTxlkJCk4OFjbt2/Xddddp8aNG+vuu+/W6NGjdc8990iSrrjiCn322WdKSkpSx44d1aVLF02fPt39D3y1atW0ZMkS5efnq1OnTrrzzjs97kmRTl4aev/997V9+3a1bt1azz//vJ555hmPPq1atVJycrLS0tLUo0cPtW3bVk888YT73p3yCAgI0JdffqmIiAgNHDhQl1xyiZ577jlVr169XN+lVq1aevPNN9W9e3e1atVKX331lT799FPVqVOn3DUAKB+bKekiNQD4EJvNpiVLlmjIkCHeLgWAD+LMDAAAsDTCDAAAsDRuAAbg87gaDqAsnJkBAACWRpgBAACWRpgBAACWRpgBAACWRpgBAACWRpgBAACWRpgBAACWRpgBAACW9v8AwXPeQIyNGOgAAAAASUVORK5CYII=",
      "text/plain": [
       "<Figure size 640x480 with 1 Axes>"
      ]
     },
     "metadata": {},
     "output_type": "display_data"
    },
    {
     "data": {
      "image/png": "iVBORw0KGgoAAAANSUhEUgAAAjMAAAHWCAYAAACCMwhuAAAAOXRFWHRTb2Z0d2FyZQBNYXRwbG90bGliIHZlcnNpb24zLjUuMSwgaHR0cHM6Ly9tYXRwbG90bGliLm9yZy/YYfK9AAAACXBIWXMAAA9hAAAPYQGoP6dpAABH60lEQVR4nO3deVxVdR7/8fdV4YIIJN5kSUEzcYlw3zM100SzjKzMFqlpdWnMmiazSWxRs9Gsn5PVlEulqZm0aSqOgjVqQ4ppbtGEYqNIUAoqouj394c/768b20WBe4+9no/HeTw43/M953zul2u8O6vNGGMEAABgUbU8XQAAAMCFIMwAAABLI8wAAABLI8wAAABLI8wAAABLI8wAAABLI8wAAABLI8wAAABLI8wAAABLI8wA52nevHmy2WzOyc/PT2FhYerTp4+mTJminJycEuskJibKZrNVaj/Hjx9XYmKiUlJSKrVeaftq0qSJbrjhhkptpyILFy7UzJkzS11ms9mUmJhYpfs7H99++61sNpv27NkjSXrllVfUpEkTzxZ1ntq3b68///nPkqSEhATZbDYFBgbq6NGjJfru27dPtWrVKvX3sGvXLt199926/PLL5efnJ4fDofbt22v06NHKz88vdd+vvfaabDabYmJiqvxzAReCMANcoLlz52rjxo1KTk7WP/7xD7Vt21YvvfSSWrVqpTVr1rj0vf/++7Vx48ZKbf/48eOaNGlSpcPM+ezrfJQXZjZu3Kj777+/2muoSFpami655BJFR0dLkjZt2qTOnTt7uKrKy8zMVHp6um655RZnm4+Pj4qLi7V48eIS/efOnavAwMAS7enp6erQoYN27typZ599VitXrtQbb7yhQYMGadWqVfrll19K3f+cOXMkSTt27NDXX39dRZ8KuHCEGeACxcTEqGvXrurZs6duueUWvfLKK9q2bZsCAgIUHx+vQ4cOOfs2atRIXbt2rdZ6jh8/XmP7qkjXrl3VqFEjj9YgnQ0znTt3dh6psmqYWbp0qRo2bKirr77a2ebr66shQ4Y4g8Y5xhjNmzdPt99+e4ntzJw5U7Vq1VJKSooSEhLUu3dvDR06VM8//7wyMjIUFRVVYp1vvvlG3377rQYNGiRJeuedd6r40wHnjzADVIPIyEhNnz5dBQUFevPNN53tpZ36Wbt2rXr37q0GDRrI399fkZGRuuWWW3T8+HHt3btXl156qSRp0qRJzlNaCQkJLtvbsmWLhg4dqvr166tZs2Zl7uucpKQkxcbGys/PT5dffrlee+01l+XnTqHt3bvXpT0lJUU2m815lKh3795avny59u3b53LK7ZzSTm989913uummm1S/fn35+fmpbdu2mj9/fqn7+eCDDzRhwgRFREQoKChI1113nfNUUWWcCzOSlJ2draysrFLDzI8//qhhw4YpIiJCdrtdoaGh6tu3r7Zu3erSb/HixerWrZsCAgJUr149XX/99UpPTy+xvXnz5qlFixay2+1q1aqV3n33XSUkJJQ4xTV79my1adNG9erVU2BgoFq2bKmnn366xPY++ugj3XzzzapVy/U/3ffdd582bNjgMjZr1qzRvn37dO+995bYTl5enoKCglSvXr1Sx6u078258DJ16lR1795dixYtcgZnwNMIM0A1GThwoGrXrq3169eX2Wfv3r0aNGiQfH19NWfOHK1cuVJTp05VQECATp48qfDwcK1cuVKS9Kc//UkbN27Uxo0b9be//c1lO/Hx8briiiv04Ycf6o033ii3rq1bt2rs2LF67LHHlJSUpO7du+vPf/6z/v73v1f6M77++uvq0aOHwsLCnLWVd2prz5496t69u3bs2KHXXntNy5YtU+vWrZWQkKBp06aV6P/0009r3759evvtt/XWW28pIyNDgwcP1unTpyusrUmTJs5wlZ6erhdeeEE2m03h4eGSpF69erkEQ+ns72zz5s2aNm2akpOTNXv2bLVr106HDx929pk8ebLuuOMOtW7dWkuWLNF7772ngoIC9ezZUzt37nT2mzdvnu699161atVKH330kZ555hk9//zzWrt2rUudixYt0siRI9WrVy8lJSXp448/1mOPPaZjx4659Pvpp5/0n//8x+UU0znXXXedoqKiXI7OvPPOO7rmmmvUvHnzEv27deumgwcP6s4771RqaqoKCwvLHcvCwkJ98MEH6tSpk2JiYnTfffepoKBAH374YbnrATXGADgvc+fONZJMWlpamX1CQ0NNq1atnPMTJ040v/1nt3TpUiPJbN26tcxt/Pzzz0aSmThxYoll57b37LPPlrnst6KioozNZiuxv379+pmgoCBz7Ngxl8+WmZnp0m/dunVGklm3bp2zbdCgQSYqKqrU2n9f97Bhw4zdbjdZWVku/eLi4kzdunXN4cOHXfYzcOBAl35LliwxkszGjRtL3d9v7dixw6Snp5tp06YZX19fk5aWZtLT082QIUNMjx49THp6uklPTzf79u0zxhiTm5trJJmZM2eWuc2srCxTp04dM2bMGJf2goICExYWZm677TZjjDGnT582ERERpn379ubMmTPOfnv37jU+Pj4u4zV69GhzySWXVPh5Zs6caerXr29OnTrlbBsxYoQJCAgwxpz9fYeFhZlTp06ZvLw8Y7fbzbx580r9/pw4ccIMGTLESDKSTO3atU27du3MhAkTTE5OTol9v/vuu0aSeeONN5yft169eqZnz54V1g3UBI7MANXIGFPu8rZt28rX11cPPvig5s+frx9//PG89lPa/62X5corr1SbNm1c2oYPH678/Hxt2bLlvPbvrrVr16pv375q3LixS3tCQoKOHz9e4qjOjTfe6DIfGxsr6exdOhVp3bq12rZtqwMHDqhTp07q2LGj2rZtq++//179+vVT27Zt1bZtW0VGRkqSQkJC1KxZM7388suaMWOG0tPTdebMGZdtrlq1SsXFxbrnnntUXFzsnPz8/NSrVy/n6bc9e/bowIEDGj58uMspm6ioKHXv3t1lm507d9bhw4d1xx136JNPPlFubm6pn+ejjz7STTfdpDp16pS6/N5779WhQ4f0xRdfaMGCBfL19dWtt95aal+73a6kpCTt3LlTr7zyioYNG6aff/5ZL774olq1alXiVN4777wjf39/DRs2TJJUr1493Xrrrfryyy+VkZFRxm8AqDmEGaCaHDt2THl5eYqIiCizT7NmzbRmzRo1bNhQo0aNUrNmzdSsWTO9+uqrldrXuVMn7ggLCyuzLS8vr1L7ray8vLxSaz03Rr/ff4MGDVzm7Xa7JFV4WuT06dPOoJGamqqrr75axcXFysnJ0a5du9SjRw8VFxe7nK6y2Wz617/+peuvv17Tpk1T+/btdemll+rRRx9VQUGBJDkv5u7UqZN8fHxcpsWLFzuDyLnPUd5Yn3P33Xdrzpw52rdvn2655RY1bNhQXbp0UXJysrNPdna2/v3vf5cbWqOiotS3b1/NmTNHc+bM0bBhw1S3bt1yx6lVq1YaO3as3n//fWVlZWnGjBnKy8tzOY35ww8/aP369Ro0aJCMMTp8+LAOHz6soUOHSlKJC48BTyDMANVk+fLlOn36tHr37l1uv549e+qzzz7TkSNHtGnTJnXr1k1jx47VokWL3N5XZZ5dk52dXWbbufDg5+cnSSoqKnLpV9ZRA3c1aNBABw8eLNF+4MABSZLD4big7Z/Tt29fZ8hIT0/XSy+9JB8fH4WGhsoYo379+snHx0d9+/Z1WS8qKkrvvPOOsrOztWfPHj322GN6/fXX9Ze//MWlvqVLlyotLa3EdO525XPjWN5Y/9a9996rDRs26MiRI1q+fLmMMbrhhhucR6CSkpIUEBCgfv36lfu577vvPn366afaunWr7rvvvkqNmc1m02OPPaZLLrlE3333nbN9zpw5MsZo6dKlql+/vnM6d1fT/Pnz3bqGCahOpR+vBHBBsrKy9MQTTyg4OFgPPfSQW+vUrl1bXbp0UcuWLbVgwQJt2bJFw4YNc/tohLt27Nihb7/91uVU08KFCxUYGKj27dtLkvNum23btqlFixbOfp9++mmJ7dntdrdr69u3r5KSknTgwAGXI1bvvvuu6tatW2W3kr/55psqKChQcnKynn/+ea1bt061a9fWc889pyNHjmj69OmSVOozWM6Jjo7WM888o48++sh5+u36669XnTp19N///rfcoyQtWrRQeHi4PvjgA40bN84ZNvft26cNGzaUebQuICBAcXFxOnnypIYMGaIdO3YoKipKH330kW644Qbnd6EsN998s26++WYFBweXO5YHDx4s9QjZgQMHlJ+frw4dOkg6e4Rr/vz5atasmd5+++0S/T///HNNnz5dX3zxRZU/jBGoDMIMcIG+++475ymNnJwcffnll5o7d65q166tpKQk563VpXnjjTe0du1aDRo0SJGRkTpx4oTzsP11110n6ewf3KioKH3yySfq27evQkJC5HA4zvsJthEREbrxxhuVmJio8PBwvf/++0pOTtZLL73kPC3RqVMntWjRQk888YSKi4tVv359JSUl6auvviqxvauuukrLli3T7Nmz1aFDB9WqVUsdO3Ysdd8TJ07U559/rj59+ujZZ59VSEiIFixYoOXLl2vatGkKDg4+r8/0e+cC2Ouvv66+ffuqS5cuks4+LO6pp54qtb5t27Zp9OjRuvXWW9W8eXP5+vpq7dq12rZtm5566ilJZ0Pec889pwkTJujHH3/UgAEDVL9+fR06dEj/+c9/FBAQoEmTJqlWrVp6/vnndf/99+vmm2/WAw88oMOHDysxMbHEaaYHHnhA/v7+6tGjh8LDw5Wdna0pU6YoODhYnTp1Ul5enlJTU906Uufn56elS5dW2O/BBx/U4cOHdcsttygmJka1a9fW7t279corr6hWrVr661//Kkn64osvdODAAb300kulHmGMiYnRrFmz9M477xBm4FkevfwYsLBzd/ycm3x9fU3Dhg1Nr169zOTJk0u9K+T3dxht3LjR3HzzzSYqKsrY7XbToEED06tXL/Ppp5+6rLdmzRrTrl07Y7fbjSQzYsQIl+39/PPPFe7LmLN3Mw0aNMgsXbrUXHnllcbX19c0adLEzJgxo8T633//venfv78JCgoyl156qRkzZoxZvnx5ibuZfvnlFzN06FBzySWXGJvN5rJPlXIX1vbt283gwYNNcHCw8fX1NW3atDFz58516XPubqYPP/zQpT0zM9NIKtG/NKdPnzaXXnqpefPNN40xxmzZssVIct699HuHDh0yCQkJpmXLliYgIMDUq1fPxMbGmldeecUUFxe79P34449Nnz59TFBQkLHb7SYqKsoMHTrUrFmzxqXf22+/bZo3b258fX1NdHS0mTNnjhkxYoTL3Uzz5883ffr0MaGhocbX19dERESY2267zWzbts25jbp16zrvNPut397NVJbS7mZatWqVue+++0zr1q1NcHCwqVOnjgkPDzfx8fEud4oNGTLE+Pr6lvpdPmfYsGGmTp06Jjs7u9w6gOpkM6aC2y0AAFUmISFBKSkpJR5IWJaBAwfK399fH330UfUWBlgYp5kAwIutWLHC0yUAXo+7mQAAgKVxmgkAAFgaR2YAAIClEWaAi8iGDRuUmJjo8mLEc5o0aeJVt89WdT179+6VzWbTvHnzKuxb3hvFq9snn3yiXr16KSgoSAEBAbryyiv11ltvlei3Zs0adevWTXXr1pXD4VBCQoJycnI8UDHg/QgzwEVkw4YNmjRpUqlhBp43depUxcfHKyYmRkuWLNGnn36qkSNH6uTJky79UlNTFRcXp9DQUH3yySd69dVXtWbNGvXt27fEU5kBcDcTADcUFhbKz8/PY0czLgabN2/WhAkTNGXKFD355JPO9t+/UkGS/vKXvyg6OlpLly51vliyadOm6tGjh+bMmaNHHnmkxuoGrIAjM8BFIjEx0fkOoaZNm8pms8lmsznf5HzOypUr1b59e/n7+6tly5YlXhQ4b9482Ww2rV69Wvfdd58uvfRS1a1b13lEYPHixerWrZsCAgJUr149XX/99UpPT3fZxo8//qhhw4YpIiJCdrtdoaGh6tu3r7Zu3Vqi7orqkc4+Zfmmm25S/fr15efnp7Zt22r+/Plujcvy5cvVtm1b2e12NW3aVH//+9/dWq+qzZo1S3a7XWPGjCm33//+9z+lpaXp7rvvdnlDdvfu3RUdHa2kpKTqLhWwHMIMcJG4//77nX8oly1bpo0bN2rjxo3O9y1J0rfffqvHH39cjz32mD755BPFxsbqT3/6k9avX19ie/fdd598fHz03nvvaenSpfLx8dHkyZN1xx13qHXr1lqyZInee+89FRQUqGfPntq5c6dz3YEDB2rz5s2aNm2akpOTNXv2bLVr167E6S936tmzZ4+6d++uHTt26LXXXtOyZcvUunVrJSQkaNq0aeWOyb/+9S/ddNNNCgwM1KJFi/Tyyy9ryZIlmjt3rltjeubMGeerKsqb3HnR4vr169WqVSt99NFHatGihWrXrq1GjRrpqaeecjnNdO4lj7GxsSW2ERsb6/ISSAD/j2cfQAygKr388stGksnMzCyxLCoqyvj5+bk8zr+wsNCEhISYhx56yNl27jUN99xzj8v6WVlZpk6dOmbMmDEu7QUFBSYsLMzcdtttxhhjcnNzjSQzc+bMcmt1t55hw4YZu91usrKyXNaPi4szdevWNYcPHzbGlP6qgy5dupiIiAhTWFjobMvPzzchISElXvVQmnOvhKho+u3rCcpit9tNYGCgqV+/vpk1a5ZZu3atmTBhgqldu7YZPny4s9+CBQuMJJfXCpzz4IMPGl9f3wr3BfzRcM0M8AfStm1bRUZGOuf9/PwUHR2tffv2lej7+7dCr1q1SsXFxbrnnntUXFzsso1evXpp3bp1kqSQkBA1a9ZML7/8sk6fPq0+ffqoTZs2qlWr5IFgd+pZu3at+vbtq8aNG7usm5CQoC+++EIbN27UgAEDSmz72LFjSktL08iRI+Xn5+dsDwwM1ODBg906TfXggw+6dcdVRW+zls4e5SkoKNAHH3ygYcOGSZL69OmjY8eOaebMmZo0aZKuuOIKZ/+yrk/iuiWgJMIM8AfSoEGDEm12u12FhYUl2sPDw13mDx06JOnsG7VLcy6s2Gw2/etf/9Jzzz2nadOm6fHHH1dISIjuvPNOvfjiiwoMDKxUPXl5eSVqkc6+/fvc8tL8+uuvOnPmTIm3VEsqta00YWFhatiwYYX93AkYDRo0UHZ2tq6//nqX9ri4OM2cOVNbtmzRFVdc4RyT0j7XL7/8opCQELdqB/5ICDMASvX7P9AOh0OStHTpUkVFRZW7blRUlN555x1J0vfff68lS5YoMTFRJ0+e1BtvvFGpOho0aKCDBw+WaD9w4IBLXb9Xv3592Ww2ZWdnl1hWWltpnnvuOU2aNKnCflFRURW+ODI2NrbU/Zr/9xD2c2EwJiZGkrR9+3YNHDjQpe/27dudywH8f4QZ4CJy7nRHaUdaLtT111+vOnXq6L///W+JU1DliY6O1jPPPKOPPvpIW7ZsqfR++/btq6SkJB04cMB5NEaS3n33XdWtW1ddu3Ytdb2AgAB17txZy5Yt08svv+w81VRQUKDPPvvMrX1X5WmmW265RatXr9YXX3yh4cOHO9tXrFihWrVqOY94XXbZZercubPef/99PfHEE6pdu7YkadOmTdqzZ4/Gjh3rVu3AHwlhBriIXHXVVZKkV199VSNGjJCPj49atGjhcmrnfDVp0kTPPfecJkyYoB9//FEDBgxQ/fr1dejQIf3nP/9RQECAJk2apG3btmn06NG69dZb1bx5c/n6+mrt2rXatm2bnnrqqUrvd+LEifr888/Vp08fPfvsswoJCdGCBQu0fPlyTZs2TcHBwWWu+/zzz2vAgAHq16+fHn/8cZ0+fVovvfSSAgIC9Msvv1S474iICJcAdSHuvfdevfnmmxo5cqRyc3PVunVrrVmzRv/4xz80cuRIl6NdL730kvr166dbb71VI0eOVE5Ojp566inFxMTo3nvvrZJ6gIuKp69ABlC1xo8fbyIiIkytWrWMJLNu3TpjzNm7hwYNGlSif69evUyvXr2c8+fuZkpLSyt1+x9//LHp06ePCQoKMna73URFRZmhQ4eaNWvWGGOMOXTokElISDAtW7Y0AQEBpl69eiY2Nta88sorpri42Lkdd+sxxpjt27ebwYMHm+DgYOPr62vatGnjcteSMaXfzWSMMZ9++qmJjY01vr6+JjIy0kydOtV5l1JNy8vLMw899JAJDQ01Pj4+Jjo62rz88svm9OnTJfquXr3adO3a1fj5+ZmQkBBzzz33mEOHDtV4zYAV8NZsAABgaTw0DwAAWBphBgAAWBphBgAAWBphBgAAWBphBgAAWBphBgAAWNpF/9C8M2fO6MCBAwoMDOQFbQAAWIQxRgUFBYqIiCj1RbW/ddGHmQMHDpR42y4AALCG/fv3q1GjRuX2uejDzLnHuO/fv19BQUEergYAALgjPz9fjRs3dut1LBd9mDl3aikoKIgwAwCAxbhziQgXAAMAAEsjzAAAAEsjzAAAAEsjzAAAAEsjzAAAAEsjzAAAAEsjzAAAAEsjzAAAAEsjzAAAAEsjzAAAAEsjzAAAAEsjzAAAAEsjzAAAAEsjzAAAAEur4+kCrC4rK0u5ubnl9nE4HIqMjKyhigAA+GMhzFyArKwstWzZUoWFheX28/f31+7duwk0AABUA8LMBcjNzVVhYaHi4+PlcDjK7LNs2TLl5uYSZgAAqAaEmSrgcDgUERHh6TIAAPhD4gJgAABgaV4TZqZMmSKbzaaxY8c624wxSkxMVEREhPz9/dW7d2/t2LHDc0UCAACv4xVhJi0tTW+99ZZiY2Nd2qdNm6YZM2Zo1qxZSktLU1hYmPr166eCggIPVQoAALyNx8PM0aNHdeedd+qf//yn6tev72w3xmjmzJmaMGGC4uPjFRMTo/nz5+v48eNauHChBysGAADexONhZtSoURo0aJCuu+46l/bMzExlZ2erf//+zja73a5evXppw4YNZW6vqKhI+fn5LhMAALh4efRupkWLFmnLli1KS0srsSw7O1uSFBoa6tIeGhqqffv2lbnNKVOmaNKkSVVbKAAA8FoeOzKzf/9+/fnPf9b7778vPz+/MvvZbDaXeWNMibbfGj9+vI4cOeKc9u/fX2U1AwAA7+OxIzObN29WTk6OOnTo4Gw7ffq01q9fr1mzZmnPnj2Szh6hCQ8Pd/bJyckpcbTmt+x2u+x2e/UVDgAAvIrHjsz07dtX27dv19atW51Tx44ddeedd2rr1q26/PLLFRYWpuTkZOc6J0+eVGpqqrp37+6psgEAgJfx2JGZwMBAxcTEuLQFBASoQYMGzvaxY8dq8uTJat68uZo3b67Jkyerbt26Gj58uCdKBgAAXsirX2fw5JNPqrCwUCNHjtSvv/6qLl26aPXq1QoMDPR0aQAAwEt4VZhJSUlxmbfZbEpMTFRiYqJH6gEAAN7P48+ZAQAAuBCEGQAAYGmEGQAAYGmEGQAAYGmEGQAAYGmEGQAAYGmEGQAAYGmEGQAAYGmEGQAAYGmEGQAAYGmEGQAAYGmEGQAAYGmEGQAAYGmEGQAAYGmEGQAAYGmEGQAAYGmEGQAAYGmEGQAAYGmEGQAAYGmEGQAAYGmEGQAAYGmEGQAAYGmEGQAAYGmEGQAAYGmEGQAAYGmEGQAAYGmEGQAAYGmEGQAAYGmEGQAAYGmEGQAAYGmEGQAAYGmEGQAAYGkeDTOzZ89WbGysgoKCFBQUpG7duumLL75wLk9ISJDNZnOZunbt6sGKAQCAt6njyZ03atRIU6dO1RVXXCFJmj9/vm666Salp6fryiuvlCQNGDBAc+fOda7j6+vrkVoBAIB38miYGTx4sMv8iy++qNmzZ2vTpk3OMGO32xUWFuaJ8gAAgAV4zTUzp0+f1qJFi3Ts2DF169bN2Z6SkqKGDRsqOjpaDzzwgHJycsrdTlFRkfLz810mAABw8fJ4mNm+fbvq1asnu92uhx9+WElJSWrdurUkKS4uTgsWLNDatWs1ffp0paWl6dprr1VRUVGZ25syZYqCg4OdU+PGjWvqowAAAA/w6GkmSWrRooW2bt2qw4cP66OPPtKIESOUmpqq1q1b6/bbb3f2i4mJUceOHRUVFaXly5crPj6+1O2NHz9e48aNc87n5+cTaAAAuIh5PMz4+vo6LwDu2LGj0tLS9Oqrr+rNN98s0Tc8PFxRUVHKyMgoc3t2u112u73a6gUAAN7F46eZfs8YU+ZppLy8PO3fv1/h4eE1XBUAAPBWHj0y8/TTTysuLk6NGzdWQUGBFi1apJSUFK1cuVJHjx5VYmKibrnlFoWHh2vv3r16+umn5XA4dPPNN3uybAAA4EU8GmYOHTqku+++WwcPHlRwcLBiY2O1cuVK9evXT4WFhdq+fbveffddHT58WOHh4erTp48WL16swMBAT5YNAAC8iEfDzDvvvFPmMn9/f61ataoGqwEAAFbkddfMAAAAVAZhBgAAWBphBgAAWBphBgAAWBphBgAAWBphBgAAWBphBgAAWBphBgAAWBphBgAAWBphBgAAWBphBgAAWBphBgAAWBphBgAAWBphBgAAWBphBgAAWBphBgAAWBphBgAAWBphBgAAWBphBgAAWBphBgAAWBphBgAAWBphBgAAWBphBgAAWBphBgAAWBphBgAAWBphBgAAWBphBgAAWBphBgAAWBphBgAAWBphBgAAWBphBgAAWBphBgAAWJpHw8zs2bMVGxuroKAgBQUFqVu3bvriiy+cy40xSkxMVEREhPz9/dW7d2/t2LHDgxUDAABv49Ew06hRI02dOlXffPONvvnmG1177bW66aabnIFl2rRpmjFjhmbNmqW0tDSFhYWpX79+Kigo8GTZAADAi3g0zAwePFgDBw5UdHS0oqOj9eKLL6pevXratGmTjDGaOXOmJkyYoPj4eMXExGj+/Pk6fvy4Fi5c6MmyAQCAF/Gaa2ZOnz6tRYsW6dixY+rWrZsyMzOVnZ2t/v37O/vY7Xb16tVLGzZsKHM7RUVFys/Pd5kAAMDFy+NhZvv27apXr57sdrsefvhhJSUlqXXr1srOzpYkhYaGuvQPDQ11LivNlClTFBwc7JwaN25crfUDAADP8niYadGihbZu3apNmzbpkUce0YgRI7Rz507ncpvN5tLfGFOi7bfGjx+vI0eOOKf9+/dXW+0AAMDz6ni6AF9fX11xxRWSpI4dOyotLU2vvvqq/vrXv0qSsrOzFR4e7uyfk5NT4mjNb9ntdtnt9uotGgAAeA2PH5n5PWOMioqK1LRpU4WFhSk5Odm57OTJk0pNTVX37t09WCEAAPAmHj0y8/TTTysuLk6NGzdWQUGBFi1apJSUFK1cuVI2m01jx47V5MmT1bx5czVv3lyTJ09W3bp1NXz4cE+WDQAAvIhHw8yhQ4d099136+DBgwoODlZsbKxWrlypfv36SZKefPJJFRYWauTIkfr111/VpUsXrV69WoGBgZ4sGwAAeBGPhpl33nmn3OU2m02JiYlKTEysmYIAAIDleN01MwAAAJVBmAEAAJZGmAEAAJZGmAEAAJZGmAEAAJZGmAEAAJZGmAEAAJZGmAEAAJZGmAEAAJZGmAEAAJZGmAEAAJZGmAEAAJZGmAEAAJZGmAEAAJZGmAEAAJZGmAEAAJZGmAEAAJZGmAEAAJZGmAEAAJZGmAEAAJZGmAEAAJZGmAEAAJZGmAEAAJZGmAEAAJZGmAEAAJZGmAEAAJZGmAEAAJZGmAEAAJZGmAEAAJZGmAEAAJZGmAEAAJZGmAEAAJbm0TAzZcoUderUSYGBgWrYsKGGDBmiPXv2uPRJSEiQzWZzmbp27eqhigEAgLfxaJhJTU3VqFGjtGnTJiUnJ6u4uFj9+/fXsWPHXPoNGDBABw8edE4rVqzwUMUAAMDb1PHkzleuXOkyP3fuXDVs2FCbN2/WNddc42y32+0KCwur6fIAAIAFeNU1M0eOHJEkhYSEuLSnpKSoYcOGio6O1gMPPKCcnJwyt1FUVKT8/HyXCQAAXLy8JswYYzRu3DhdffXViomJcbbHxcVpwYIFWrt2raZPn660tDRde+21KioqKnU7U6ZMUXBwsHNq3LhxTX0EAADgAR49zfRbo0eP1rZt2/TVV1+5tN9+++3On2NiYtSxY0dFRUVp+fLlio+PL7Gd8ePHa9y4cc75/Px8Ag0AABcxrwgzY8aM0aeffqr169erUaNG5fYNDw9XVFSUMjIySl1ut9tlt9uro0wAAOCFPBpmjDEaM2aMkpKSlJKSoqZNm1a4Tl5envbv36/w8PAaqBAAAHi7Krlm5vDhw+e13qhRo/T+++9r4cKFCgwMVHZ2trKzs1VYWChJOnr0qJ544glt3LhRe/fuVUpKigYPHiyHw6Gbb765KkoHAAAWV+kw89JLL2nx4sXO+dtuu00NGjTQZZddpm+//bZS25o9e7aOHDmi3r17Kzw83Dmd237t2rW1fft23XTTTYqOjtaIESMUHR2tjRs3KjAwsLKlAwCAi1ClTzO9+eabev/99yVJycnJSk5O1hdffKElS5boL3/5i1avXu32towx5S739/fXqlWrKlsiAAD4A6l0mDl48KDz7qDPP/9ct912m/r3768mTZqoS5cuVV4gAABAeSp9mql+/frav3+/pLNP8L3uuusknT3Kcvr06aqtDgAAoAKVPjITHx+v4cOHq3nz5srLy1NcXJwkaevWrbriiiuqvEAAAIDyVDrMvPLKK2rSpIn279+vadOmqV69epLOnn4aOXJklRcIAABQnkqHGR8fHz3xxBMl2seMGaPPPvusSooCAABw1wU/NG/37t2aM2eO5s+fr19//VUnT56siroAAADccl4PzTt27JjmzJmjHj166Morr9SWLVv04osv6sCBA1VdHwAAQLkqdWRm48aNevvtt7VkyRI1b95cd955p77++mu99tprat26dXXVCAAAUCa3w0zr1q11/PhxDR8+XF9//bUzvDz11FPVVhwAAEBF3D7N9MMPP+iaa65Rnz591KpVq+qsCQAAwG1uh5nMzEy1aNFCjzzyiBo1aqQnnnhC6enpstls1VkfAABAudwOM5dddpkmTJigH374Qe+9956ys7PVo0cPFRcXa968efr++++rs04AAIBSndfdTNdee63ef/99HTx4ULNmzdLatWvVsmVLxcbGVnV9AAAA5TqvMHNOcHCwRo4cqW+++UZbtmxR7969q6gsAAAA91zwQ/OKi4t14sQJtW3bVq+99lpV1AQAAOA2t4/MrFixQu+9955L24svvqh69erpkksuUf/+/fXrr79WeYEAAADlcTvM/P3vf1d+fr5zfsOGDXr22Wf1t7/9TUuWLNH+/fv1/PPPV0uRAAAAZXE7zHz33Xfq3r27c37p0qXq16+fJkyYoPj4eE2fPp0XTQIAgBrn9jUzBQUFatCggXP+q6++0tChQ53zV155Je9mKseuXbvKXe5wOBQZGVlD1QAAcPFwO8xERERo165dioyM1NGjR/Xtt9/qlVdecS7Py8tT3bp1q6VIKzt69KhsNpvuuuuucvv5+/tr9+7dBBoAACrJ7TAzdOhQjR07Vk8//bRWrFihsLAwde3a1bn8m2++UYsWLaqlSCs7ceKEjDGKj4+Xw+EotU9ubq6WLVum3NxcwgwAAJXkdpiZOHGiDhw4oEcffVRhYWF6//33Vbt2befyDz74QIMHD66WIi8GDodDERERni4DAICLjtthpm7duiVuzf6tdevWVUlBAAAAlXFBTwAGAADwNLePzFx77bVu9Vu7du15FwMAAFBZboeZlJQURUVFadCgQfLx8anOmgAAANzmdpiZOnWq5s2bpw8//FB33nmn7rvvPsXExFRnbQAAABVy+5qZJ598Ujt37tTHH3+sgoIC9ejRQ507d9Ybb7zh8poDAACAmlTpC4C7deumf/7znzp48KBGjRqlOXPmKCIigkADAAA84rzvZtqyZYtSU1O1a9cuxcTEcB0NAADwiEqFmQMHDmjy5MmKjo7W0KFDFRISoq+//lqbNm2Sv79/ddUIAABQJrcvAB44cKDWrVun/v376+WXX9agQYNUp47bqwMAAFQLt4/MrFy5UiEhIcrKytKkSZPUuXNntW/fvsRUGVOmTFGnTp0UGBiohg0basiQIdqzZ49LH2OMEhMTFRERIX9/f/Xu3Vs7duyo1H4AAMDFq1LvZqpqqampGjVqlDp16qTi4mJNmDBB/fv3186dOxUQECBJmjZtmmbMmKF58+YpOjpaL7zwgvr166c9e/YoMDCwymsCAADW4tEws3LlSpf5uXPnqmHDhtq8ebOuueYaGWM0c+ZMTZgwQfHx8ZKk+fPnKzQ0VAsXLtRDDz1U5TUBAABr8aqLXo4cOSJJCgkJkSRlZmYqOztb/fv3d/ax2+3q1auXNmzYUGqYKSoqUlFRkXOeW8b/OLKyspSbm1tuH4fDocjIyBqqCABQE7wmzBhjNG7cOF199dXOJwtnZ2dLkkJDQ136hoaGat++faVuZ8qUKZo0aVL1Fguvk5WVpZYtW6qwsLDcfv7+/tq9ezeBBgAuIl4TZkaPHq1t27bpq6++KrHMZrO5zBtjSrSdM378eI0bN845n5+fr8aNG1dtsfA6ubm5KiwsVHx8vBwOR5l9li1bptzcXMIMAFxEvCLMjBkzRp9++qnWr1+vRo0aOdvDwsIknT1CEx4e7mzPyckpcbTmHLvdLrvdXr0Fw2s5HA5FRER4ugwAQA067ycAVwVjjEaPHq1ly5Zp7dq1atq0qcvypk2bKiwsTMnJyc62kydPKjU1Vd27d6/pcgEAgBc6rzAzevRo/fLLLxe881GjRun999/XwoULFRgYqOzsbGVnZzuve7DZbBo7dqwmT56spKQkfffdd0pISFDdunU1fPjwC94/AACwPrfDzE8//eT8eeHChTp69Kgk6aqrrtL+/fvPa+ezZ8/WkSNH1Lt3b4WHhzunxYsXO/s8+eSTGjt2rEaOHKmOHTvqf//7n1avXs0zZgAAgKRKXDPTsmVLNWjQQD169NCJEye0f/9+RUZGau/evTp16tR57dwYU2Efm82mxMREJSYmntc+AADAxc3tIzNHjhzRhx9+qA4dOujMmTMaOHCgoqOjVVRUpFWrVjlvowYAAKhJboeZU6dOqXPnznr88cfl7++v9PR0zZ07V7Vr19acOXPUrFkztWjRojprBQAAKMHt00xBQUFq166devTooZMnT+r48ePq0aOH6tSpo8WLF6tRo0b6z3/+U521AgAAlOD2kZkDBw7omWeekd1uV3FxsTp27KiePXvq5MmT2rJli2w2m66++urqrBUAAKAEt8OMw+HQ4MGDNWXKFNWtW1dpaWkaM2aMbDabnnjiCQUFBalXr17VWSsAAEAJ5/3QvODgYN12223y8fHR2rVrlZmZqZEjR1ZlbQAAABU6r9cZbNu2TZdddpkkKSoqSj4+PgoLC9Ptt99epcUBAABU5LzCzG9f3Pjdd99VWTEAAACV5dF3MwEAAFwowgwAALA0wgwAALA0wgwAALA0wgwAALA0wgwAALA0wgwAALA0wgwAALA0wgwAALA0wgwAALA0wgwAALA0wgwAALA0wgwAALA0wgwAALA0wgwAALA0wgwAALA0wgwAALA0wgwAALC0Op4uAKhpu3btKne5w+FQZGRkDVUDALhQhBn8YRw9elQ2m0133XVXuf38/f21e/duAg0AWARhBn8YJ06ckDFG8fHxcjgcpfbJzc3VsmXLlJubS5gBAIsgzOAPx+FwKCIiwtNlAACqCBcAAwAASyPMAAAAS/NomFm/fr0GDx6siIgI2Ww2ffzxxy7LExISZLPZXKauXbt6plgAAOCVPBpmjh07pjZt2mjWrFll9hkwYIAOHjzonFasWFGDFQIAAG/n0QuA4+LiFBcXV24fu92usLCwGqoIAABYjddfM5OSkqKGDRsqOjpaDzzwgHJycsrtX1RUpPz8fJcJAABcvLw6zMTFxWnBggVau3atpk+frrS0NF177bUqKioqc50pU6YoODjYOTVu3LgGKwYAADXNq58zc/vttzt/jomJUceOHRUVFaXly5crPj6+1HXGjx+vcePGOefz8/MJNAAAXMS8Osz8Xnh4uKKiopSRkVFmH7vdLrvdXoNVAQAAT/Lq00y/l5eXp/379ys8PNzTpQAAAC/h0SMzR48e1Q8//OCcz8zM1NatWxUSEqKQkBAlJibqlltuUXh4uPbu3aunn35aDodDN998swerBgAA3sSjYeabb75Rnz59nPPnrnUZMWKEZs+ere3bt+vdd9/V4cOHFR4erj59+mjx4sUKDAz0VMkAAMDLeDTM9O7dW8aYMpevWrWqBqsBAABWZKlrZgAAAH7PUncz4eKUlZWl3Nzccvs4HA5FRkbWUEUAACshzMCjsrKy1LJlSxUWFpbbz9/fX7t37ybQAABKIMzAo3Jzc1VYWKj4+Hg5HI4y+yxbtky5ubmEGQBACYQZeAWHw6GIiAhPlwEAsCAuAAYAAJZGmAEAAJZGmAEAAJZGmAEAAJZGmAEAAJZGmAEAAJZGmAEAAJZGmAEAAJZGmAEAAJZGmAEAAJZGmAEAAJZGmAEAAJZGmAEAAJbGW7O9yK5du8pd7nA4FBkZWSO1ZGVlKTc312vqqWne9LsAAJSPMOMFjh49KpvNprvuuqvcfv7+/tq9e3e1/xHNyspSy5YtVVhY6BX11CRv+10AACpGmPECJ06ckDFG8fHxcjgcpfbJzc3VsmXLlJubW+1/QHNzc1VYWOg19dQkb/tdAAAqRpjxIg6HQxEREZ4uw8nb6qlJf+TPDgBWwwXAAADA0ggzAADA0ggzAADA0ggzAADA0rgAGBeE57EAADyNMIPzwvNYAADegjCD88LzWAAA3oIwgwvC81gAAJ7GBcAAAMDSCDMAAMDSPBpm1q9fr8GDBysiIkI2m00ff/yxy3JjjBITExURESF/f3/17t1bO3bs8EyxAADAK3k0zBw7dkxt2rTRrFmzSl0+bdo0zZgxQ7NmzVJaWprCwsLUr18/FRQU1HClAADAW3n0AuC4uDjFxcWVuswYo5kzZ2rChAmKj4+XJM2fP1+hoaFauHChHnrooZosFQAAeCmvvZspMzNT2dnZ6t+/v7PNbrerV69e2rBhQ5lhpqioSEVFRc75/Pz8aq/Vm2RlZSk3N7fcPjX9ILvyHqxX0UP3AACoiNeGmezsbElSaGioS3toaKj27dtX5npTpkzRpEmTqrU2b5WVlaWWLVuqsLCw3H419SA7dx+sBwDAhfDaMHOOzWZzmTfGlGj7rfHjx2vcuHHO+fz8fDVu3Lja6vMmubm5Kiws9JoH2bnzYL2MjAytW7euWusAAFzcvDbMhIWFSTp7hCY8PNzZnpOTU+JozW/Z7XbZ7fZqr8+beduD7Mqrp6JTYgAAVMRrnzPTtGlThYWFKTk52dl28uRJpaamqnv37h6sDAAAeBOPHpk5evSofvjhB+d8Zmamtm7dqpCQEEVGRmrs2LGaPHmymjdvrubNm2vy5MmqW7euhg8f7sGqAQCAN/FomPnmm2/Up08f5/y5a11GjBihefPm6cknn1RhYaFGjhypX3/9VV26dNHq1asVGBjoqZIBAICX8WiY6d27t4wxZS632WxKTExUYmJizRUFAAAsxWuvmQEAAHAHYQYAAFgaYQYAAFgaYQYAAFgaYQYAAFgaYQYAAFgaYQYAAFgaYQYAAFgaYQYAAFia1741G9Vr165d57XMk6xYMwCg+hFm/mCOHj0qm82mu+66y9OluM2KNQMAag5h5g/mxIkTMsYoPj5eDoej1D4ZGRlat25dDVdWNivWDACoOYSZPyiHw6GIiIhSl+Xm5tZwNe6xYs0AgOrHBcAAAMDSCDMAAMDSCDMAAMDSCDMAAMDSCDMAAMDSuJvJYnhwHM5XVlZWhXd9ORwORUZG1sh2AKCqEGYsggfH4UJkZWWpZcuWKiwsLLefv7+/du/eXWYQqartAEBVIsxYBA+Ow4XIzc1VYWFhud+f3NxcLVu2TLm5uWWGkKraDgBUJcKMxfDgOFyI8r4/ntgOAFQFLgAGAACWRpgBAACWRpgBAACWRpgBAACWRpgBAACWRpgBAACWRpgBAACWRpgBAACWRpgBAACWRpgBAACW5tVhJjExUTabzWUKCwvzdFkAAMCLeP27ma688kqtWbPGOV+7dm0PVgMAALyN14eZOnXqcDQGAACUyevDTEZGhiIiImS329WlSxdNnjxZl19+eZn9i4qKVFRU5JzPz8+viTKBapOVlVXhG9GLiopkt9vLXL5r166qLgsAvIZXh5kuXbro3XffVXR0tA4dOqQXXnhB3bt3144dO9SgQYNS15kyZYomTZpUw5UC1SMrK0stW7ZUYWFhuf1sNpuMMTVUFQB4F68OM3Fxcc6fr7rqKnXr1k3NmjXT/PnzNW7cuFLXGT9+vMuy/Px8NW7cuNprBapDbm6uCgsLFR8fL4fDUWqfjIwMrVu3zq0+AHAx8uow83sBAQG66qqrlJGRUWYfu91e7uF2wIocDociIiJKXXbuFJQ7fQDgYuTVt2b/XlFRkXbt2qXw8HBPlwIAALyEV4eZJ554QqmpqcrMzNTXX3+toUOHKj8/XyNGjPB0aQAAwEt49Wmmn376SXfccYdyc3N16aWXqmvXrtq0aZOioqI8XRoAAPASXh1mFi1a5OkSAACAl/PqMAN4s4qe3eJwOBQZGVlun4qeIeOJ58OUt0+eVwPAGxFmgEo6evSobDab7rrrrnL7+fv7a/fu3WUGGnefIVNT3P1cAOBtCDNAJZ04cULGmHKf65Kbm6tly5YpNze3zDBTmWfI1AR3PhfPqwHgjQgzwHkq77kuVbUdTzwfxtvqAYCKePWt2QAAABUhzAAAAEsjzAAAAEsjzAAAAEsjzAAAAEvjbiagGvEAurJV9MBA6ezLZe12e7l93Hk4IYCLG2EGqAY8gK587j4w0GazyRhTbp+KHk4I4OJHmAGqAQ+gK19lHhh4oQ8nBHDxI8wA1YgH0JXPnfGpqocTArh4cQEwAACwNMIMAACwNMIMAACwNMIMAACwNMIMAACwNMIMAACwNMIMAACwNMIMAACwNMIMAACwNMIMAACwNMIMAACwNMIMAACwNMIMAACwNN6aDaBa7Nq167yWAfAeWVlZzjfYl8XhcCgyMrKGKiodYQZAlTp69KhsNpvuuusuT5cC4AJkZWWpZcuWKiwsLLefv7+/du/e7dFAQ5gBUKVOnDghY4zi4+PlcDhK7ZORkaF169bVcGUAKiM3N1eFhYXl/lvOzc3VsmXLlJubS5gBcPFxOByKiIgodVlFh60BeI/y/i17Cy4ABgAAlkaYAQAAlmaJMPP666+radOm8vPzU4cOHfTll196uiQAAOAlvD7MLF68WGPHjtWECROUnp6unj17Ki4uTllZWZ4uDQAAeAGvDzMzZszQn/70J91///1q1aqVZs6cqcaNG2v27NmeLg0AAHgBr76b6eTJk9q8ebOeeuopl/b+/ftrw4YNpa5TVFSkoqIi5/yRI0ckSfn5+VVe39GjRyVJBw8e1MmTJ0vt8/PPP9OHPvSppj55eXmSpM2bNzv/PZamVq1aOnPmTJnL6UMf+pS0Z88eSe79Gzx69GiV/509tz1jTMWdjRf73//+ZySZf//73y7tL774oomOji51nYkTJxpJTExMTExMTBfBtH///grzglcfmTnHZrO5zBtjSrSdM378eI0bN845f+bMGf3yyy9q0KBBmeu4Kz8/X40bN9b+/fsVFBR0Qdv6o2MsqxbjWXUYy6rDWFadP+JYGmNUUFDg1jNuvDrMOBwO1a5dW9nZ2S7tOTk5Cg0NLXUdu90uu93u0nbJJZdUaV1BQUF/mC9TdWMsqxbjWXUYy6rDWFadP9pYBgcHu9XPqy8A9vX1VYcOHZScnOzSnpycrO7du3uoKgAA4E28+siMJI0bN0533323OnbsqG7duumtt95SVlaWHn74YU+XBgAAvIDXh5nbb79deXl5eu6553Tw4EHFxMRoxYoVioqKqvFa7Ha7Jk6cWOI0FiqPsaxajGfVYSyrDmNZdRjL8tmMceeeJwAAAO/k1dfMAAAAVIQwAwAALI0wAwAALI0wAwAALI0wUwmvv/66mjZtKj8/P3Xo0EFffvmlp0vyeomJibLZbC5TWFiYc7kxRomJiYqIiJC/v7969+6tHTt2eLBi77F+/XoNHjxYERERstls+vjjj12WuzN2RUVFGjNmjBwOhwICAnTjjTfqp59+qsFP4R0qGsuEhIQS39OuXbu69GEsz5oyZYo6deqkwMBANWzYUEOGDHG+w+ccvpvucWcs+W66hzDjpsWLF2vs2LGaMGGC0tPT1bNnT8XFxSkrK8vTpXm9K6+8UgcPHnRO27dvdy6bNm2aZsyYoVmzZiktLU1hYWHq16+fCgoKPFixdzh27JjatGmjWbNmlbrcnbEbO3askpKStGjRIn311Vc6evSobrjhBp0+fbqmPoZXqGgsJWnAgAEu39MVK1a4LGcsz0pNTdWoUaO0adMmJScnq7i4WP3799exY8ecffhuusedsZT4brrlwl4F+cfRuXNn8/DDD7u0tWzZ0jz11FMeqsgaJk6caNq0aVPqsjNnzpiwsDAzdepUZ9uJEydMcHCweeONN2qoQmuQZJKSkpzz7ozd4cOHjY+Pj1m0aJGzz//+9z9Tq1Yts3Llyhqr3dv8fiyNMWbEiBHmpptuKnMdxrJsOTk5RpJJTU01xvDdvBC/H0tj+G66iyMzbjh58qQ2b96s/v37u7T3799fGzZs8FBV1pGRkaGIiAg1bdpUw4YN048//ihJyszMVHZ2tsu42u129erVi3GtgDtjt3nzZp06dcqlT0REhGJiYhjfUqSkpKhhw4aKjo7WAw88oJycHOcyxrJsR44ckSSFhIRI4rt5IX4/lufw3awYYcYNubm5On36dImXW4aGhpZ4CSZcdenSRe+++65WrVqlf/7zn8rOzlb37t2Vl5fnHDvGtfLcGbvs7Gz5+vqqfv36ZfbBWXFxcVqwYIHWrl2r6dOnKy0tTddee62KiookMZZlMcZo3LhxuvrqqxUTEyOJ7+b5Km0sJb6b7vL61xl4E5vN5jJvjCnRBldxcXHOn6+66ip169ZNzZo10/z5850XsTGu5+98xo7xLen22293/hwTE6OOHTsqKipKy5cvV3x8fJnr/dHHcvTo0dq2bZu++uqrEsv4blZOWWPJd9M9HJlxg8PhUO3atUuk3JycnBL/94HyBQQE6KqrrlJGRobzribGtfLcGbuwsDCdPHlSv/76a5l9ULrw8HBFRUUpIyNDEmNZmjFjxujTTz/VunXr1KhRI2c7383KK2ssS8N3s3SEGTf4+vqqQ4cOSk5OdmlPTk5W9+7dPVSVNRUVFWnXrl0KDw9X06ZNFRYW5jKuJ0+eVGpqKuNaAXfGrkOHDvLx8XHpc/DgQX333XeMbwXy8vK0f/9+hYeHS2Isf8sYo9GjR2vZsmVau3atmjZt6rKc76b7KhrL0vDdLINnrju2nkWLFhkfHx/zzjvvmJ07d5qxY8eagIAAs3fvXk+X5tUef/xxk5KSYn788UezadMmc8MNN5jAwEDnuE2dOtUEBwebZcuWme3bt5s77rjDhIeHm/z8fA9X7nkFBQUmPT3dpKenG0lmxowZJj093ezbt88Y497YPfzww6ZRo0ZmzZo1ZsuWLebaa681bdq0McXFxZ76WB5R3lgWFBSYxx9/3GzYsMFkZmaadevWmW7dupnLLruMsSzFI488YoKDg01KSoo5ePCgczp+/LizD99N91Q0lnw33UeYqYR//OMfJioqyvj6+pr27du73D6H0t1+++0mPDzc+Pj4mIiICBMfH2927NjhXH7mzBkzceJEExYWZux2u7nmmmvM9u3bPVix91i3bp2RVGIaMWKEMca9sSssLDSjR482ISEhxt/f39xwww0mKyvLA5/Gs8oby+PHj5v+/fubSy+91Pj4+JjIyEgzYsSIEuPEWJ5V2jhKMnPnznX24bvpnorGku+m+2zGGFNzx4EAAACqFtfMAAAASyPMAAAASyPMAAAASyPMAAAASyPMAAAASyPMAAAASyPMAAAASyPMAAAASyPMAAAASyPMACjTzz//LB8fHx0/flzFxcUKCAhQVlaWp8sCABeEGQBl2rhxo9q2bau6detq8+bNCgkJUWRkpKfLAgAXhBkAZdqwYYN69OghSfrqq6+cP5cnJSVFnTt3VkBAgC655BL16NFD+/btcy7/7LPP1KFDB/n5+enyyy/XpEmTVFxc7FyekZGha665Rn5+fmrdurWSk5Nls9n08ccfO7dvs9l0+PBh5zpbt26VzWbT3r17XWq/5ppr5O/vr8aNG+vRRx/VsWPHnMubNGmiyZMn67777lNgYKAiIyP11ltvuXyWn376ScOGDVNISIgCAgLUsWNHff31125/lsTEREVGRsputysiIkKPPvpoheMH4Dx4+k2XALzLvn37THBwsAkODjY+Pj7Gz8/PBAcHG19fX2O3201wcLB55JFHSl331KlTJjg42DzxxBPmhx9+MDt37jTz5s0z+/btM8YYs3LlShMUFGTmzZtn/vvf/5rVq1ebJk2amMTERGOMMadPnzYxMTGmd+/eJj093aSmppp27doZSSYpKckY8//fgP3rr78695uenm4kmczMTGOMMdu2bTP16tUzr7zyivn+++/Nv//9b9OuXTuTkJDgXCcqKsqEhISYf/zjHyYjI8NMmTLF1KpVy+zatcsYY0xBQYG5/PLLTc+ePc2XX35pMjIyzOLFi82GDRvc+iwffvihCQoKMitWrDD79u0zX3/9tXnrrbeq7PcE4P8jzABwcerUKZOZmWm+/fZb4+PjY7Zu3Wp++OEHU69ePZOammoyMzPNzz//XOq6eXl5RpJJSUkpdXnPnj3N5MmTXdree+89Ex4ebowxZtWqVaZ27dpm//79zuVffPFFpcPM3XffbR588EGX/Xz55ZemVq1aprCw0BhzNszcddddzuVnzpwxDRs2NLNnzzbGGPPmm2+awMBAk5eXd16fZfr06SY6OtqcPHmy1PUBVJ06HjwoBMAL1alTR02aNNGSJUvUqVMntWnTRv/+978VGhqqa665ptx1Q0JClJCQoOuvv179+vXTddddp9tuu03h4eGSpM2bNystLU0vvviic53Tp0/rxIkTOn78uHbt2qXIyEg1atTIubxbt26V/gybN2/WDz/8oAULFjjbjDE6c+aMMjMz1apVK0lSbGysc7nNZlNYWJhycnIknT111a5dO4WEhJS5j/I+y6233qqZM2fq8ssv14ABAzRw4EANHjxYderwn12gqvGvCoCLK6+8Uvv27dOpU6d05swZ1atXT8XFxSouLla9evUUFRWlHTt2lLn+3Llz9eijj2rlypVavHixnnnmGSUnJ6tr1646c+aMJk2apPj4+BLr+fn5yRhTot1ms7nM16p19lK/3/Y9deqUS58zZ87ooYceKvUald9ewOzj41NiX2fOnJEk+fv7l/kZz+2jvM/SuHFj7dmzR8nJyVqzZo1Gjhypl19+WampqSX2C+DCEGYAuFixYoVOnTqlvn37atq0aerQoYOGDRumhIQEDRgwwK0/xO3atVO7du00fvx4devWTQsXLlTXrl3Vvn177dmzR1dccUWp67Vu3VpZWVk6cOCAIiIiJJ29o+q3Lr30UknSwYMHVb9+fUlnj6L8Vvv27bVjx44y9+OO2NhYvf322/rll19KPTpT0WeRzgaiG2+8UTfeeKNGjRqlli1bavv27Wrfvv151wWgJMIMABdRUVHKzs7WoUOHdNNNN6lWrVrauXOn4uPjnQGjLJmZmXrrrbd04403KiIiQnv27NH333+ve+65R5L07LPP6oYbblDjxo116623qlatWtq2bZu2b9+uF154Qdddd51atGihe+65R9OnT1d+fr4mTJjgso8rrrhCjRs3VmJiol544QVlZGRo+vTpLn3++te/qmvXrho1apQeeOABBQQEaNeuXUpOTtb/+T//x61xuOOOOzR58mQNGTJEU6ZMUXh4uNLT0xUREaFu3bpV+FnmzZun06dPq0uXLqpbt67ee+89+fv7KyoqqhK/DQDu4NZsACWkpKSoU6dO8vPz09dff63LLruswiAjSXXr1tXu3bt1yy23KDo6Wg8++KBGjx6thx56SJJ0/fXX6/PPP1dycrI6deqkrl27asaMGc4/8LVq1VJSUpKKiorUuXNn3X///S7XpEhnTw198MEH2r17t9q0aaOXXnpJL7zwgkuf2NhYpaamKiMjQz179lS7du30t7/9zXntjjt8fX21evVqNWzYUAMHDtRVV12lqVOnqnbt2m59lksuuUT//Oc/1aNHD8XGxupf//qXPvvsMzVo0MDtGgC4x2ZKO0kNAF7EZrMpKSlJQ4YM8XQpALwQR2YAAIClEWYAAIClcQEwAK/H2XAA5eHIDAAAsDTCDAAAsDTCDAAAsDTCDAAAsDTCDAAAsDTCDAAAsDTCDAAAsDTCDAAAsLT/Cz6gRMQL8zsFAAAAAElFTkSuQmCC",
      "text/plain": [
       "<Figure size 640x480 with 1 Axes>"
      ]
     },
     "metadata": {},
     "output_type": "display_data"
    },
    {
     "data": {
      "image/png": "iVBORw0KGgoAAAANSUhEUgAAAjMAAAHWCAYAAACCMwhuAAAAOXRFWHRTb2Z0d2FyZQBNYXRwbG90bGliIHZlcnNpb24zLjUuMSwgaHR0cHM6Ly9tYXRwbG90bGliLm9yZy/YYfK9AAAACXBIWXMAAA9hAAAPYQGoP6dpAABH8ElEQVR4nO3deVhV5R728XuLsBlFkRRIwSFnwnnW1BxyyFK0sknJ0+hQ5vGUZqewcsiOZr2dbHTINC0VGywLU2lwyBTTnNITiqVoWAoqosjz/uHLft0xuFFk74Xfz3Wt63Kv9ay1futhB3dreJbNGGMEAABgUeXcXQAAAMDlIMwAAABLI8wAAABLI8wAAABLI8wAAABLI8wAAABLI8wAAABLI8wAAABLI8wAAABLI8wAl2jOnDmy2WyOydfXV2FhYerSpYsmT56sI0eO5FsnPj5eNputWPs5deqU4uPjtWbNmmKtV9C+atSooZtvvrlY27mYBQsWaMaMGQUus9lsio+PL9H9XYqffvpJNptNu3fvliS9/PLLqlGjhnuLukTNmjXTY489JkmKi4uTzWZTUFCQTpw4ka/t/v37Va5cuQJ/Djt37tS9996rWrVqydfXV6GhoWrWrJlGjBihjIyMAvf96quvymazKTo6usSPC7gchBngMs2ePVvr1q1TYmKi/vvf/6pJkyZ68cUX1aBBA61cudKp7f33369169YVa/unTp3ShAkTih1mLmVfl6KoMLNu3Trdf//9V7yGi9m4caMqVqyounXrSpLWr1+vVq1aubmq4ktJSVFycrIGDBjgmOft7a2cnBwtWrQoX/vZs2crKCgo3/zk5GQ1b95cO3bs0DPPPKMVK1bojTfeUJ8+ffTll1/qzz//LHD/s2bNkiRt375dGzZsKKGjAi4fYQa4TNHR0WrTpo06duyoAQMG6OWXX9bWrVsVEBCg2NhYHT582NG2WrVqatOmzRWt59SpU6W2r4tp06aNqlWr5tYapPNhplWrVo4zVVYNM4sXL1aVKlXUoUMHxzwfHx/169fPETTyGGM0Z84c3XHHHfm2M2PGDJUrV05r1qxRXFycOnfurIEDB+r555/Xnj17FBUVlW+dH3/8UT/99JP69OkjSXr33XdL+OiAS0eYAa6AyMhITZs2TZmZmXrzzTcd8wu69LNq1Sp17txZlStXlp+fnyIjIzVgwACdOnVK+/bt0zXXXCNJmjBhguOSVlxcnNP2Nm/erIEDB6pSpUqqXbt2ofvKk5CQoJiYGPn6+qpWrVp69dVXnZbnXULbt2+f0/w1a9bIZrM5zhJ17txZy5cv1/79+50uueUp6PLGzz//rFtvvVWVKlWSr6+vmjRporlz5xa4nw8++EDjx49XRESEKlSooG7dujkuFRVHXpiRpLS0NKWmphYYZn799VcNGjRIERERstvtqlq1qrp27aotW7Y4tVu0aJHatm2rgIAABQYG6qabblJycnK+7c2ZM0f16tWT3W5XgwYN9N577ykuLi7fJa6ZM2eqcePGCgwMVFBQkOrXr6+nnnoq3/aWLFmi/v37q1w551/dQ4cO1dq1a536ZuXKldq/f7/uu+++fNs5evSoKlSooMDAwAL7q6DvTV54mTJlitq1a6eFCxc6gjPgboQZ4Arp3bu3vLy89M033xTaZt++ferTp498fHw0a9YsrVixQlOmTFFAQIDOnDmj8PBwrVixQpL0j3/8Q+vWrdO6dev073//22k7sbGxuu666/TRRx/pjTfeKLKuLVu2aNSoUXr88ceVkJCgdu3a6bHHHtN//vOfYh/j66+/rvbt2yssLMxRW1GXtnbv3q127dpp+/btevXVV7V06VI1bNhQcXFxmjp1ar72Tz31lPbv36933nlHb731lvbs2aO+ffvq3LlzF62tRo0ajnCVnJysF154QTabTeHh4ZKkTp06OQVD6fzPbNOmTZo6daoSExM1c+ZMNW3aVMeOHXO0mTRpku688041bNhQH374oebNm6fMzEx17NhRO3bscLSbM2eO7rvvPjVo0EBLlizR008/reeff16rVq1yqnPhwoUaNmyYOnXqpISEBC1btkyPP/64Tp486dTut99+0w8//OB0iSlPt27dFBUV5XR25t1339UNN9ygOnXq5Gvftm1bHTp0SHfffbeSkpKUlZVVZF9mZWXpgw8+UMuWLRUdHa2hQ4cqMzNTH330UZHrAaXGALgks2fPNpLMxo0bC21TtWpV06BBA8fnZ5991lz4n93ixYuNJLNly5ZCt/HHH38YSebZZ5/Ntyxve88880yhyy4UFRVlbDZbvv11797dVKhQwZw8edLp2FJSUpzarV692kgyq1evdszr06ePiYqKKrD2v9c9aNAgY7fbTWpqqlO7Xr16GX9/f3Ps2DGn/fTu3dup3YcffmgkmXXr1hW4vwtt377dJCcnm6lTpxofHx+zceNGk5ycbPr162fat29vkpOTTXJystm/f78xxpj09HQjycyYMaPQbaamppry5cubkSNHOs3PzMw0YWFh5vbbbzfGGHPu3DkTERFhmjVrZnJzcx3t9u3bZ7y9vZ36a8SIEaZixYoXPZ4ZM2aYSpUqmbNnzzrmDRkyxAQEBBhjzv+8w8LCzNmzZ83Ro0eN3W43c+bMKfD7c/r0adOvXz8jyUgyXl5epmnTpmb8+PHmyJEj+fb93nvvGUnmjTfecBxvYGCg6dix40XrBkoDZ2aAK8gYU+TyJk2ayMfHRw8++KDmzp2rX3/99ZL2U9D/rRemUaNGaty4sdO8u+66SxkZGdq8efMl7d9Vq1atUteuXVW9enWn+XFxcTp16lS+szq33HKL0+eYmBhJ55/SuZiGDRuqSZMmOnjwoFq2bKkWLVqoSZMm+uWXX9S9e3c1adJETZo0UWRkpCQpJCREtWvX1ksvvaTp06crOTlZubm5Ttv88ssvlZOTo8GDBysnJ8cx+fr6qlOnTo7Lb7t379bBgwd11113OV2yiYqKUrt27Zy22apVKx07dkx33nmnPv74Y6Wnpxd4PEuWLNGtt96q8uXLF7j8vvvu0+HDh/XFF19o/vz58vHx0W233VZgW7vdroSEBO3YsUMvv/yyBg0apD/++EMTJ05UgwYN8l3Ke/fdd+Xn56dBgwZJkgIDA3Xbbbfp22+/1Z49ewr5CQClhzADXCEnT57U0aNHFRERUWib2rVra+XKlapSpYqGDx+u2rVrq3bt2nrllVeKta+8SyeuCAsLK3Te0aNHi7Xf4jp69GiBteb10d/3X7lyZafPdrtdki56WeTcuXOOoJGUlKQOHTooJydHR44c0c6dO9W+fXvl5OQ4Xa6y2Wz6+uuvddNNN2nq1Klq1qyZrrnmGj366KPKzMyUJMfN3C1btpS3t7fTtGjRIkcQyTuOovo6z7333qtZs2Zp//79GjBggKpUqaLWrVsrMTHR0SYtLU3ff/99kaE1KipKXbt21axZszRr1iwNGjRI/v7+RfZTgwYNNGrUKL3//vtKTU3V9OnTdfToUafLmHv37tU333yjPn36yBijY8eO6dixYxo4cKAk5bvxGHAHwgxwhSxfvlznzp1T586di2zXsWNHffrppzp+/LjWr1+vtm3batSoUVq4cKHL+yrO2DVpaWmFzssLD76+vpKk7Oxsp3aFnTVwVeXKlXXo0KF88w8ePChJCg0Nvazt5+natasjZCQnJ+vFF1+Ut7e3qlatKmOMunfvLm9vb3Xt2tVpvaioKL377rtKS0vT7t279fjjj+v111/Xv/71L6f6Fi9erI0bN+ab8h5XzuvHovr6Qvfdd5/Wrl2r48ePa/ny5TLG6Oabb3acgUpISFBAQIC6d+9e5HEPHTpUn3zyibZs2aKhQ4cWq89sNpsef/xxVaxYUT///LNj/qxZs2SM0eLFi1WpUiXHlPdU09y5c126hwm4kgo+XwngsqSmpmrMmDEKDg7WQw895NI6Xl5eat26terXr6/58+dr8+bNGjRokMtnI1y1fft2/fTTT06XmhYsWKCgoCA1a9ZMkhxP22zdulX16tVztPvkk0/ybc9ut7tcW9euXZWQkKCDBw86nbF677335O/vX2KPkr/55pvKzMxUYmKinn/+ea1evVpeXl567rnndPz4cU2bNk2SChyDJU/dunX19NNPa8mSJY7LbzfddJPKly+v//3vf0WeJalXr57Cw8P1wQcfaPTo0Y6wuX//fq1du7bQs3UBAQHq1auXzpw5o379+mn79u2KiorSkiVLdPPNNzu+C4Xp37+/+vfvr+Dg4CL78tChQwWeITt48KAyMjLUvHlzSefPcM2dO1e1a9fWO++8k6/9Z599pmnTpumLL74o8cEYgeIgzACX6eeff3Zc0jhy5Ii+/fZbzZ49W15eXkpISHA8Wl2QN954Q6tWrVKfPn0UGRmp06dPO07bd+vWTdL5P7hRUVH6+OOP1bVrV4WEhCg0NPSSR7CNiIjQLbfcovj4eIWHh+v9999XYmKiXnzxRcdliZYtW6pevXoaM2aMcnJyVKlSJSUkJOi7777Lt73rr79eS5cu1cyZM9W8eXOVK1dOLVq0KHDfzz77rD777DN16dJFzzzzjEJCQjR//nwtX75cU6dOVXBw8CUd09/lBbDXX39dXbt2VevWrSWdHyxu7NixBda3detWjRgxQrfddpvq1KkjHx8frVq1Slu3btXYsWMlnQ95zz33nMaPH69ff/1VPXv2VKVKlXT48GH98MMPCggI0IQJE1SuXDk9//zzuv/++9W/f3898MADOnbsmOLj4/NdZnrggQfk5+en9u3bKzw8XGlpaZo8ebKCg4PVsmVLHT16VElJSS6dqfP19dXixYsv2u7BBx/UsWPHNGDAAEVHR8vLy0u7du3Syy+/rHLlyunJJ5+UJH3xxRc6ePCgXnzxxQLPMEZHR+u1117Tu+++S5iBe7n19mPAwvKe+MmbfHx8TJUqVUynTp3MpEmTCnwq5O9PGK1bt87079/fREVFGbvdbipXrmw6depkPvnkE6f1Vq5caZo2bWrsdruRZIYMGeK0vT/++OOi+zLm/NNMffr0MYsXLzaNGjUyPj4+pkaNGmb69On51v/ll19Mjx49TIUKFcw111xjRo4caZYvX57vaaY///zTDBw40FSsWNHYbDanfaqAp7C2bdtm+vbta4KDg42Pj49p3LixmT17tlObvKeZPvroI6f5KSkpRlK+9gU5d+6cueaaa8ybb75pjDFm8+bNRpLj6aW/O3z4sImLizP169c3AQEBJjAw0MTExJiXX37Z5OTkOLVdtmyZ6dKli6lQoYKx2+0mKirKDBw40KxcudKp3TvvvGPq1KljfHx8TN26dc2sWbPMkCFDnJ5mmjt3runSpYupWrWq8fHxMREREeb22283W7dudWzD39/f8aTZhS58mqkwBT3N9OWXX5qhQ4eahg0bmuDgYFO+fHkTHh5uYmNjnZ4U69evn/Hx8Snwu5xn0KBBpnz58iYtLa3IOoAryWbMRR63AACUmLi4OK1ZsybfgISF6d27t/z8/LRkyZIrWxhgYVxmAgAP9vnnn7u7BMDj8TQTAACwNC4zAQAAS+PMDAAAsDTCDFCGrF27VvHx8U4vRsxTo0YNj3p8tqTr2bdvn2w2m+bMmXPRtkW9UfxKWr16tbp3764qVaooMDBQMTExevXVVwscdG7lypVq27at/P39FRoaqri4OB05cqTUawasgDADlCFr167VhAkTCgwzcK+VK1eqW7duysnJ0dtvv61ly5apc+fOeuyxxzR69GintklJSerVq5eqVq2qjz/+WK+88opWrlyprl275huVGQBPMwFwQVZWlnx9fd1yNqOsmDNnjry9vfXZZ58pICBA0vmBEXfv3q05c+Y4vY/rX//6l+rWravFixc7XixZs2ZNtW/fXrNmzdIjjzzilmMAPBVnZoAyIj4+3vEOoZo1a8pms8lmszne5JxnxYoVatasmfz8/FS/fv18LwqcM2eObDabvvrqKw0dOlTXXHON/P39HWcEFi1apLZt2yogIECBgYG66aablJyc7LSNX3/9VYMGDVJERITsdruqVq2qrl27asuWLfnqvlg90vlRlm+99VZVqlRJvr6+atKkiebOnetSvyxfvlxNmjSR3W5XzZo19Z///Mel9Uqat7e3fHx85Ofn5zS/YsWKjndhSdLvv/+ujRs36t5773V6Q3a7du1Ut25dJSQklFrNgFUQZoAy4v7779fIkSMlSUuXLtW6deu0bt06x/uWJOmnn37SP//5Tz3++OP6+OOPFRMTo3/84x/65ptv8m1v6NCh8vb21rx587R48WJ5e3tr0qRJuvPOO9WwYUN9+OGHmjdvnjIzM9WxY0ft2LHDsW7v3r21adMmTZ06VYmJiZo5c6aaNm2a7/KXK/Xs3r1b7dq10/bt2/Xqq69q6dKlatiwoeLi4jR16tQi++Trr7/WrbfeqqCgIC1cuFAvvfSSPvzwQ82ePdulPs3NzXW8qqKoyZUXLT788MM6c+aMHn30UR08eFDHjh3TvHnzlJCQoCeeeMLRLu8ljzExMfm2ERMT4/QSSAD/j3sHIAZQkl566SUjyaSkpORbFhUVZXx9fZ2G88/KyjIhISHmoYcecszLe03D4MGDndZPTU015cuXNyNHjnSan5mZacLCwsztt99ujDEmPT3dSDIzZswoslZX6xk0aJCx2+0mNTXVaf1evXoZf39/c+zYMWNMwa86aN26tYmIiDBZWVmOeRkZGSYkJCTfqx4KkvdKiItNF76eoCjff/+9iYiIcKzn5eVlpk6d6tRm/vz5RpLTawXyPPjgg8bHx8elfQFXE+6ZAa4iTZo0UWRkpOOzr6+v6tatq/379+dr+/e3Qn/55ZfKycnR4MGDlZOT47SNTp06afXq1ZKkkJAQ1a5dWy+99JLOnTunLl26qHHjxipXLv+JYFfqWbVqlbp27arq1as7rRsXF6cvvvhC69atU8+ePfNt++TJk9q4caOGDRvmdBknKChIffv2deky1YMPPujSE1cXe5u1JG3atEn9+/dX69at9eabbyogIECrVq3S008/rdOnT+vf//63U/vC7k/iviUgP8IMcBWpXLlyvnl2u11ZWVn55oeHhzt9Pnz4sKTzb9QuSF5Ysdls+vrrr/Xcc89p6tSp+uc//6mQkBDdfffdmjhxooKCgopVz9GjR/PVIp1/+3fe8oL89ddfys3NzfeWakkFzitIWFiYqlSpctF2rgSM4cOHq2rVqkpISJCXl5ckqUuXLipXrpzi4+N19913q1atWo4+Kei4/vzzT4WEhLhUO3A1IcwAKNDf/0CHhoZKkhYvXqyoqKgi142KitK7774rSfrll1/04YcfKj4+XmfOnNEbb7xRrDoqV66sQ4cO5Zt/8OBBp7r+rlKlSrLZbEpLS8u3rKB5BXnuuec0YcKEi7aLioq66Isjt2zZojvvvNMRZPK0bNlSubm52rlzp2rVqqXo6GhJ0rZt29S7d2+nttu2bXMsB/D/EWaAMiTvckdBZ1ou10033aTy5cvrf//7X75LUEWpW7eunn76aS1ZskSbN28u9n67du2qhIQEHTx40HE2RpLee+89+fv7q02bNgWuFxAQoFatWmnp0qV66aWXHJeaMjMz9emnn7q075K8zBQREaEff/xR586dcwo069atkyRVq1ZNknTttdeqVatWev/99zVmzBhH2/Xr12v37t0aNWqUS7UDVxPCDFCGXH/99ZKkV155RUOGDJG3t7fq1avndGnnUtWoUUPPPfecxo8fr19//VU9e/ZUpUqVdPjwYf3www8KCAjQhAkTtHXrVo0YMUK33Xab6tSpIx8fH61atUpbt27V2LFji73fZ599Vp999pm6dOmiZ555RiEhIZo/f76WL1+uqVOnKjg4uNB1n3/+efXs2VPdu3fXP//5T507d04vvviiAgIC9Oeff1503xEREU4B6nI8/vjjevTRR9W3b1899NBD8vf319dff61p06apW7duaty4saPtiy++qO7du+u2227TsGHDdOTIEY0dO1bR0dG67777SqQeoExx9x3IAErWuHHjTEREhClXrpyRZFavXm2MOf/0UJ8+ffK179Spk+nUqZPjc97TTBs3bixw+8uWLTNdunQxFSpUMHa73URFRZmBAwealStXGmOMOXz4sImLizP169c3AQEBJjAw0MTExJiXX37Z5OTkOLbjaj3GGLNt2zbTt29fExwcbHx8fEzjxo2dnloypuCnmYwx5pNPPjExMTHGx8fHREZGmilTpjieUiptS5YsMR06dDChoaEmICDANGrUyDz//PPmxIkT+dp+9dVXpk2bNsbX19eEhISYwYMHm8OHD5d6zYAV8NZsAABgaQyaBwAALI0wAwAALI0wAwAALI0wAwAALI0wAwAALI0wAwAALK3MD5qXm5urgwcPKigoiBe0AQBgEcYYZWZmKiIiosAX1V6ozIeZgwcP5nvbLgAAsIYDBw44XvdRmDIfZvKGcT9w4IAqVKjg5moAAIArMjIyVL16dZdex1Lmw0zepaUKFSoQZgAAsBhXbhFx6w3AM2fOVExMjCNotG3bVl988YVjeVxcnGw2m9NU2BtyAQDA1cmtZ2aqVaumKVOm6LrrrpMkzZ07V7feequSk5PVqFEjSVLPnj01e/Zsxzo+Pj5uqRUAAHgmt4aZvn37On2eOHGiZs6cqfXr1zvCjN1uV1hYmDvKAwAAFuAx48ycO3dOCxcu1MmTJ9W2bVvH/DVr1qhKlSqqW7euHnjgAR05cqTI7WRnZysjI8NpAgAAZZfbw8y2bdsUGBgou92uhx9+WAkJCWrYsKEkqVevXpo/f75WrVqladOmaePGjbrxxhuVnZ1d6PYmT56s4OBgx8Rj2QAAlG02Y4xxZwFnzpxRamqqjh07piVLluidd95RUlKSI9Bc6NChQ4qKitLChQsVGxtb4Pays7Odwk7eo13Hjx/naSYAACwiIyNDwcHBLv39dvuj2T4+Po4bgFu0aKGNGzfqlVde0ZtvvpmvbXh4uKKiorRnz55Ct2e322W3269YvQAAwLO4/TLT3xljCr2MdPToUR04cEDh4eGlXBUAAPBUbj0z89RTT6lXr16qXr26MjMztXDhQq1Zs0YrVqzQiRMnFB8frwEDBig8PFz79u3TU089pdDQUPXv39+dZQMAAA/i1jBz+PBh3XvvvTp06JCCg4MVExOjFStWqHv37srKytK2bdv03nvv6dixYwoPD1eXLl20aNEil4Y2BgAAVwe33wB8pRXnBiIAAOAZivP32+PumQEAACgOwgwAALA0wgwAALA0t48zY3WpqalKT08vsk1oaKgiIyNLqSIAAK4uhJnLkJqaqvr16ysrK6vIdn5+ftq1axeBBgCAK4AwcxnS09OVlZWl2NhYhYaGFtpm6dKlSk9PJ8wAAHAFEGZKQGhoqCIiItxdBgAAVyVuAAYAAJZGmAEAAJZGmAEAAJZGmAEAAJZGmAEAAJZGmAEAAJZGmAEAAJZGmAEAAJZGmAEAAJZGmAEAAJZGmAEAAJZGmAEAAJZGmAEAAJZGmAEAAJZGmAEAAJZGmAEAAJZGmAEAAJZGmAEAAJZGmAEAAJZGmAEAAJZGmAEAAJZGmAEAAJZGmAEAAJZGmAEAAJZGmAEAAJZGmAEAAJZGmAEAAJZGmAEAAJZGmAEAAJZGmAEAAJZGmAEAAJZGmAEAAJZGmAEAAJZGmAEAAJbm1jAzc+ZMxcTEqEKFCqpQoYLatm2rL774wrHcGKP4+HhFRETIz89PnTt31vbt291YMQAA8DRuDTPVqlXTlClT9OOPP+rHH3/UjTfeqFtvvdURWKZOnarp06frtdde08aNGxUWFqbu3bsrMzPTnWUDAAAP4tYw07dvX/Xu3Vt169ZV3bp1NXHiRAUGBmr9+vUyxmjGjBkaP368YmNjFR0drblz5+rUqVNasGCBO8sGAAAexGPumTl37pwWLlyokydPqm3btkpJSVFaWpp69OjhaGO329WpUyetXbu20O1kZ2crIyPDaQIAAGWX28PMtm3bFBgYKLvdrocfflgJCQlq2LCh0tLSJElVq1Z1al+1alXHsoJMnjxZwcHBjql69epXtH4AAOBebg8z9erV05YtW7R+/Xo98sgjGjJkiHbs2OFYbrPZnNobY/LNu9C4ceN0/Phxx3TgwIErVjsAAHC/8u4uwMfHR9ddd50kqUWLFtq4caNeeeUVPfnkk5KktLQ0hYeHO9ofOXIk39maC9ntdtnt9itbNAAA8BhuPzPzd8YYZWdnq2bNmgoLC1NiYqJj2ZkzZ5SUlKR27dq5sUIAAOBJ3Hpm5qmnnlKvXr1UvXp1ZWZmauHChVqzZo1WrFghm82mUaNGadKkSapTp47q1KmjSZMmyd/fX3fddZc7ywYAAB7ErWHm8OHDuvfee3Xo0CEFBwcrJiZGK1asUPfu3SVJTzzxhLKysjRs2DD99ddfat26tb766isFBQW5s2wAAOBB3Bpm3n333SKX22w2xcfHKz4+vnQKAgAAluNx98wAAAAUB2EGAABYGmEGAABYGmEGAABYGmEGAABYGmEGAABYGmEGAABYGmEGAABYGmEGAABYGmEGAABYGmEGAABYGmEGAABYGmEGAABYGmEGAABYGmEGAABYGmEGAABYGmEGAABYGmEGAABYGmEGAABYGmEGAABYGmEGAABYGmEGAABYGmEGAABYGmEGAABYGmEGAABYGmEGAABYGmEGAABYGmEGAABYGmEGAABYGmEGAABYGmEGAABYGmEGAABYGmEGAABYGmEGAABYGmEGAABYGmEGAABYGmEGAABYGmEGAABYGmEGAABYGmEGAABYGmEGAABYmlvDzOTJk9WyZUsFBQWpSpUq6tevn3bv3u3UJi4uTjabzWlq06aNmyoGAACexq1hJikpScOHD9f69euVmJionJwc9ejRQydPnnRq17NnTx06dMgxff75526qGAAAeJry7tz5ihUrnD7Pnj1bVapU0aZNm3TDDTc45tvtdoWFhZV2eQAAwAI86p6Z48ePS5JCQkKc5q9Zs0ZVqlRR3bp19cADD+jIkSOFbiM7O1sZGRlOEwAAKLs8JswYYzR69Gh16NBB0dHRjvm9evXS/PnztWrVKk2bNk0bN27UjTfeqOzs7AK3M3nyZAUHBzum6tWrl9YhAAAAN3DrZaYLjRgxQlu3btV3333nNP+OO+5w/Ds6OlotWrRQVFSUli9frtjY2HzbGTdunEaPHu34nJGRQaABAKAM84gwM3LkSH3yySf65ptvVK1atSLbhoeHKyoqSnv27Clwud1ul91uvxJlAgAAD+TWMGOM0ciRI5WQkKA1a9aoZs2aF13n6NGjOnDggMLDw0uhQgAA4Onces/M8OHD9f7772vBggUKCgpSWlqa0tLSlJWVJUk6ceKExowZo3Xr1mnfvn1as2aN+vbtq9DQUPXv39+dpQMAAA/h1jMzM2fOlCR17tzZaf7s2bMVFxcnLy8vbdu2Te+9956OHTum8PBwdenSRYsWLVJQUJAbKgYAAJ7G7ZeZiuLn56cvv/yylKoBAABW5DGPZgMAAFwKwgwAALA0wgwAALA0wgwAALA0wgwAALA0wgwAALA0wgwAALA0wgwAALA0wgwAALA0wgwAALA0wgwAALA0wgwAALA0wgwAALA0wgwAALA0wgwAALA0wgwAALA0wgwAALA0wgwAALA0wgwAALA0wgwAALA0wgwAALA0wgwAALA0wgwAALA0wgwAALA0wgwAALA0wgwAALA0wgwAALA0wgwAALA0wgwAALA0wgwAALA0wgwAALA0wgwAALA0wgwAALC08u4u4Gqxc+fOIpeHhoYqMjKylKoBAKDsIMxcYSdOnJDNZtM999xTZDs/Pz/t2rWLQAMAQDERZq6w06dPyxij2NhYhYaGFtgmPT1dS5cuVXp6OmEGAIBiIsyUktDQUEVERLi7DAAAyhxuAAYAAJZGmAEAAJZGmAEAAJZGmAEAAJZWImHm2LFjl7Te5MmT1bJlSwUFBalKlSrq16+fdu/e7dTGGKP4+HhFRETIz89PnTt31vbt20ugagAAUBYUO8y8+OKLWrRokePz7bffrsqVK+vaa6/VTz/9VKxtJSUlafjw4Vq/fr0SExOVk5OjHj166OTJk442U6dO1fTp0/Xaa69p48aNCgsLU/fu3ZWZmVnc0gEAQBlU7DDz5ptvqnr16pKkxMREJSYm6osvvlCvXr30r3/9q1jbWrFiheLi4tSoUSM1btxYs2fPVmpqqjZt2iTp/FmZGTNmaPz48YqNjVV0dLTmzp2rU6dOacGCBcUtHQAAlEHFHmfm0KFDjjDz2Wef6fbbb1ePHj1Uo0YNtW7d+rKKOX78uCQpJCREkpSSkqK0tDT16NHD0cZut6tTp05au3atHnrooXzbyM7OVnZ2tuNzRkbGZdUEAAA8W7HPzFSqVEkHDhyQdP7MSrdu3SSdP4ty7ty5Sy7EGKPRo0erQ4cOio6OliSlpaVJkqpWrerUtmrVqo5lfzd58mQFBwc7przgBQAAyqZih5nY2Fjddddd6t69u44ePapevXpJkrZs2aLrrrvukgsZMWKEtm7dqg8++CDfMpvN5vTZGJNvXp5x48bp+PHjjikveAEAgLKp2JeZXn75ZdWoUUMHDhzQ1KlTFRgYKOn85adhw4ZdUhEjR47UJ598om+++UbVqlVzzA8LC5N0/gxNeHi4Y/6RI0fyna3JY7fbZbfbL6kOAABgPcU+M+Pt7a0xY8bolVdeUdOmTR3zR44cWeiLFAtjjNGIESO0dOlSrVq1SjVr1nRaXrNmTYWFhSkxMdEx78yZM0pKSlK7du2KWzoAACiDLvtFk7t27dKsWbM0d+5c/fXXXzpz5ozL6w4fPlwLFizQxx9/rKCgIMd9MMHBwfLz85PNZtOoUaM0adIk1alTR3Xq1NGkSZPk7++vu+6663JLBwAAZcAlDZp38uRJzZo1S+3bt1ejRo20efNmTZw4UQcPHizWdmbOnKnjx4+rc+fOCg8Pd0wXjmPzxBNPaNSoURo2bJhatGih33//XV999ZWCgoIupXQAAFDGFOvMzLp16/TOO+/oww8/VJ06dXT33Xdrw4YNevXVV9WwYcNi79wYc9E2NptN8fHxio+PL/b2AQBA2edymGnYsKFOnTqlu+66Sxs2bHCEl7Fjx16x4gAAAC7G5ctMe/fu1Q033KAuXbqoQYMGV7ImAAAAl7kcZlJSUlSvXj098sgjqlatmsaMGaPk5ORCx3sBAAAoDS6HmWuvvVbjx4/X3r17NW/ePKWlpal9+/bKycnRnDlz9Msvv1zJOgEAAAp0SU8z3XjjjXr//fd16NAhvfbaa1q1apXq16+vmJiYkq4PAACgSJcUZvIEBwdr2LBh+vHHH7V582Z17ty5hMoCAABwzWUPmpeTk6PTp0+rSZMmevXVV0uiJgAAAJe5fGbm888/17x585zmTZw4UYGBgapYsaJ69Oihv/76q8QLBAAAKIrLYeY///mPMjIyHJ/Xrl2rZ555Rv/+97/14Ycf6sCBA3r++eevSJEAAACFcTnM/Pzzz04vd1y8eLG6d++u8ePHKzY2VtOmTdOnn356RYoEAAAojMthJjMzU5UrV3Z8/u6773TjjTc6Pjdq1KjY72YCAAC4XC6HmYiICO3cuVOSdOLECf30009q3769Y/nRo0fl7+9f8hUCAAAUweUwM3DgQI0aNUrz5s3TAw88oLCwMLVp08ax/Mcff1S9evWuSJEAAACFcfnR7GeffVYHDx7Uo48+qrCwML3//vvy8vJyLP/ggw/Ut2/fK1IkAABAYVwOM/7+/vkezb7Q6tWrS6QgAACA4risEYABAADczeUzMxc+uVSUVatWXXIxAAAAxeVymFmzZo2ioqLUp08feXt7X8maAAAAXOZymJkyZYrmzJmjjz76SHfffbeGDh2q6OjoK1kbAADARbl8z8wTTzyhHTt2aNmyZcrMzFT79u3VqlUrvfHGG06vOQAAAChNxb4BuG3btnr77bd16NAhDR8+XLNmzVJERASBBgAAuMUlP820efNmJSUlaefOnYqOjuY+GgAA4BbFCjMHDx7UpEmTVLduXQ0cOFAhISHasGGD1q9fLz8/vytVIwAAQKFcvgG4d+/eWr16tXr06KGXXnpJffr0UfnyLq8OAABwRbicRlasWKHw8HClpqZqwoQJmjBhQoHtNm/eXGLFAQAAXEyx3s0EAADgaQgzAADA0ng3EwAAsDTCDAAAsDTCDAAAsDTCDAAAsDTCDAAAsLRLCjMjRozQn3/+WdK1AAAAFJvLj2b/9ttvqlatmiRpwYIFeuKJJxQSEqLrr79en3/+uapXr37Firxa7Ny5s8jloaGhioyMLKVqAACwBpfDTP369VW5cmW1b99ep0+f1oEDBxQZGal9+/bp7NmzV7LGMu/EiROy2Wy65557imzn5+enXbt2EWgAALiAy2Hm+PHj2rRpk7799lstXbpUvXv3VtWqVZWdna0vv/xS/fv3V1hY2JWstcw6ffq0jDGKjY1VaGhogW3S09O1dOlSpaenE2YAALiAy/fMnD17Vq1atdI///lP+fn5KTk5WbNnz5aXl5dmzZql2rVrq169eley1jIvNDRUERERBU6FhRwAAK52Lp+ZqVChgpo2bar27dvrzJkzOnXqlNq3b6/y5ctr0aJFqlatmn744YcrWSsAAEA+Lp+ZOXjwoJ5++mnZ7Xbl5OSoRYsW6tixo86cOaPNmzfLZrOpQ4cOV7JWAACAfFwOM6Ghoerbt68mT54sf39/bdy4USNHjpTNZtOYMWNUoUIFderU6UrWCgAAkM8lD5oXHBys22+/Xd7e3lq1apVSUlI0bNiwkqwNAADgoi4pzGzdutUx5kxUVJS8vb0VFhamO+64o1jb+eabb9S3b19FRETIZrNp2bJlTsvj4uJks9mcpjZt2lxKyQAAoIxy+QbgC104QN7PP/98yTs/efKkGjdurPvuu08DBgwosE3Pnj01e/Zsx2cfH59L3h8AACh7LinMlJRevXqpV69eRbax2+3FGr8mOztb2dnZjs8ZGRmXXB8AAPB8Hv+iyTVr1qhKlSqqW7euHnjgAR05cqTI9pMnT1ZwcLBj4jULAACUbR4dZnr16qX58+dr1apVmjZtmjZu3Kgbb7zR6czL340bN07Hjx93TAcOHCjFigEAQGlz62Wmi7nwhuLo6Gi1aNFCUVFRWr58uWJjYwtcx263y263l1aJAADAzTz6zMzfhYeHKyoqSnv27HF3KQAAwENYKswcPXpUBw4cUHh4uLtLAQAAHsKtl5lOnDihvXv3Oj6npKRoy5YtCgkJUUhIiOLj4zVgwACFh4dr3759euqppxQaGqr+/fu7sWoAAOBJ3BpmfvzxR3Xp0sXxefTo0ZKkIUOGaObMmdq2bZvee+89HTt2TOHh4erSpYsWLVqkoKAgd5UMAAA8jFvDTOfOnWWMKXT5l19+WYrVAAAAK7LUPTMAAAB/R5gBAACWRpgBAACWRpgBAACWRpgBAACWRpgBAACWRpgBAACWRpgBAACWRpgBAACWRpgBAACWRpgBAACWRpgBAACW5tYXTQKeKDU1Venp6UW2CQ0NVWRkZClVBAAoCmEGuEBqaqrq16+vrKysItv5+flp165dBBoA8ACEGeAC6enpysrKUmxsrEJDQwtts3TpUqWnpxNmAMADEGaAAoSGhioiIsLdZQAAXMANwAAAwNIIMwAAwNIIMwAAwNIIMwAAwNIIMwAAwNIIMwAAwNIIMwAAwNIIMwAAwNIIMwAAwNIIMwAAwNIIMwAAwNIIMwAAwNIIMwAAwNIIMwAAwNIIMwAAwNIIMwAAwNIIMwAAwNLKu7sAAJcvNTVV6enpRbYJDQ1VZGRkKVUEAKWHMANYXGpqqurXr6+srKwi2/n5+WnXrl0EGgBlDmEGsLj09HRlZWUpNjZWoaGhhbZZunSp0tPTCTMAyhzCDFBGhIaGKiIiwt1lAECp4wZgAABgaYQZAABgaYQZAABgaW4NM99884369u2riIgI2Ww2LVu2zGm5MUbx8fGKiIiQn5+fOnfurO3bt7unWAAA4JHcGmZOnjypxo0b67XXXitw+dSpUzV9+nS99tpr2rhxo8LCwtS9e3dlZmaWcqUAAMBTufVppl69eqlXr14FLjPGaMaMGRo/frxiY2MlSXPnzlXVqlW1YMECPfTQQ6VZKgAA8FAe+2h2SkqK0tLS1KNHD8c8u92uTp06ae3atYWGmezsbGVnZzs+Z2RkXPFaS9POnTuLXM4orwCAq43Hhpm0tDRJUtWqVZ3mV61aVfv37y90vcmTJ2vChAlXtDZ3OHHihGw2m+65554i2zHKKwDgauOxYSaPzWZz+myMyTfvQuPGjdPo0aMdnzMyMlS9evUrVl9pOX36tIwxjPIKAMDfeGyYCQsLk3T+DE14eLhj/pEjR/KdrbmQ3W6X3W6/4vW5C6O8AgDgzGPHmalZs6bCwsKUmJjomHfmzBklJSWpXbt2bqwMAAB4EreemTlx4oT27t3r+JySkqItW7YoJCREkZGRGjVqlCZNmqQ6deqoTp06mjRpkvz9/XXXXXe5sWoAAOBJ3BpmfvzxR3Xp0sXxOe9elyFDhmjOnDl64oknlJWVpWHDhumvv/5S69at9dVXXykoKMhdJQMAAA/j1jDTuXNnGWMKXW6z2RQfH6/4+PjSKwoAAFiKx94zAwAA4ArCDAAAsDTCDAAAsDSPHWcGKK7U1FSlp6cX2YbXPVw++hmApyHMoExITU1V/fr1lZWVVWQ7XvdweehnAJ6IMIMyIT09XVlZWbzu4QqjnwF4IsIMyhRe91A66GcAnoQbgAEAgKURZgAAgKURZgAAgKURZgAAgKURZgAAgKURZgAAgKXxaDauOjt37rykZcXlyki52dnZstvtRbZhNF0AKBphBleNEydOyGaz6Z577rni+3J1pFybzSZjTJFtGE0XAIpGmMFV4/Tp0zLGFDl67Z49e7R69erL3pcrI+Xm7YvRdAHg8hBmcNUpavTai10WuhL7YjRdALg83AAMAAAsjTADAAAsjTADAAAsjTADAAAsjTADAAAsjTADAAAsjUezUSBXRq9lZFqUJXznAesizCAfV0evZWRalBV85wFrI8wgH1dGr2VkWpQlfOcBayPMoFCMTIurDd95wJq4ARgAAFgaYQYAAFgaYQYAAFgaYQYAAFgaYQYAAFgaYQYAAFgaYQYAAFga48xchS42bPvOnTtLsRoAAC4PYeYq4+qw7QAAWAVh5irjyrDte/bs0erVq0u5MgAALg1h5ipV1LDtF3tzMAAAnoQbgAEAgKURZgAAgKURZgAAgKV5dJiJj4+XzWZzmsLCwtxdFgAA8CAefwNwo0aNtHLlSsdnLy8vN1YDAAA8jceHmfLly3M2BgAAFMrjw8yePXsUEREhu92u1q1ba9KkSapVq1ah7bOzs5Wdne34nJGRURplepSiRvBldF+Ulot910JDQxUZGVlK1ZSei42wLZXdYwfcxaPDTOvWrfXee++pbt26Onz4sF544QW1a9dO27dvV+XKlQtcZ/LkyZowYUIpV+oZTpw4IZvNpnvuucfdpeAq5ur30M/PT7t27SpTf9RdHWG7LB474E4eHWZ69erl+Pf111+vtm3bqnbt2po7d65Gjx5d4Drjxo1zWpaRkaHq1atf8Vo9wenTp2WMYXRfuJUr38P09HQtXbpU6enpZeoPuisjbJfVYwfcyaPDzN8FBATo+uuv1549ewptY7fbZbfbS7Eqz8PovvAERX0Py7qr+dgBd/DoR7P/Ljs7Wzt37lR4eLi7SwEAAB7Co8PMmDFjlJSUpJSUFG3YsEEDBw5URkaGhgwZ4u7SAACAh/Doy0y//fab7rzzTqWnp+uaa65RmzZttH79ekVFRbm7NAAA4CE8OswsXLjQ3SUAAAAP59GXmQAAAC6GMAMAACzNoy8zAbi6uTKabnZ29kWHYyjJEXcZYRvwPIQZAB7J1dF0bTabjDFFtimJEXcZYRvwXIQZAB7JldF080a0Lo0RdxlhG/BchBkAHs2VEa1Lc8RdRtgGPA83AAMAAEsjzAAAAEsjzAAAAEsjzAAAAEsjzAAAAEsjzAAAAEsjzAAAAEtjnBlclosN3+7KUPMl0cYdw8iX5rD2pbWvi70+gOH6cblceUVFSb5+oiSUVM1WPHarIMzgkrg6tLsrQ82XVJvSUprD2pfmvlx9fQBwqVz9jpXE6ydKSknVbMVjtxLCDC5JcYZ2L802paE0h7UvzX0V5/UBwKVw5TtWUq+fKCklVbMVj91KCDO4LJc71HxJtylNpVlPWd0Xrk6l+fqJklJSNVvx2K2AG4ABAIClEWYAAIClEWYAAIClEWYAAIClEWYAAIClEWYAAICl8Wg2ALcpi6MolxRGi4UnsMr3kDADoNSV1VGUSwqjxcITWOl7SJgBUOrK6ijKJYXRYuEJrPQ9JMwAcBtGNi4ao8XCE1jhe8gNwAAAwNIIMwAAwNIIMwAAwNIIMwAAwNIIMwAAwNIIMwAAwNJ4NBu4ilhtFNyyrKR+Fhdrm52dLbvdXiptSnIk2IsdV0nt62Ij3JbUz6Ikf6aeeOzuRpgBrgJWHAW3rCqpn4Wr27HZbDLGlEqbkhgJ1tXjKol9uTrC7cWU9s/Uk47dUxBmgKuAFUfBLatK6mdRnO2URpuSGgnWleMqqX25MsJtSf8sLnc7nnbsnoIwA1xFrDgKbllVUj8LV7ZTGm1Kmqfsq6R/Fpe7nZJWVn4ncAMwAACwNMIMAACwNMIMAACwNMIMAACwNEuEmddff101a9aUr6+vmjdvrm+//dbdJQEAAA/h8WFm0aJFGjVqlMaPH6/k5GR17NhRvXr1UmpqqrtLAwAAHsDjw8z06dP1j3/8Q/fff78aNGigGTNmqHr16po5c6a7SwMAAB7Ao8eZOXPmjDZt2qSxY8c6ze/Ro4fWrl1b4DrZ2dnKzs52fD5+/LgkKSMjo8TrO3HihCTp0KFDOnPmTIFt/vjjD9rQhja0KfNtjh49KknatGmT43fj3+3evbvU9iVJ5cqVU25ubqHLS6oeT+tnqfSOPa+eEydOlPjf2bztXWzk6bxGHuv33383ksz333/vNH/ixImmbt26Ba7z7LPPGklMTExMTExMZWA6cODARfOCR5+ZyWOz2Zw+G2Pyzcszbtw4jR492vE5NzdXf/75pypXrlzoOoXJyMhQ9erVdeDAAVWoUKH4hV8l6CfX0E+uoZ9cQz+5hn5yjSf2kzFGmZmZLo2G7NFhJjQ0VF5eXkpLS3Oaf+TIEVWtWrXAdex2e743u1asWPGy6qhQoYLH/HA9Gf3kGvrJNfSTa+gn19BPrvG0fgoODnapnUffAOzj46PmzZsrMTHRaX5iYqLatWvnpqoAAIAn8egzM5I0evRo3XvvvWrRooXatm2rt956S6mpqXr44YfdXRoAAPAAHh9m7rjjDh09elTPPfecDh06pOjoaH3++eeKioq64vu22+169tln8122gjP6yTX0k2voJ9fQT66hn1xj9X6yGePKM08AAACeyaPvmQEAALgYwgwAALA0wgwAALA0wgwAALA0wkwRXn/9ddWsWVO+vr5q3ry5vv32W3eX5DaTJ09Wy5YtFRQUpCpVqqhfv36Od3vkMcYoPj5eERER8vPzU+fOnbV9+3Y3VewZJk+eLJvNplGjRjnm0U/n/f7777rnnntUuXJl+fv7q0mTJtq0aZNjOf0k5eTk6Omnn1bNmjXl5+enWrVq6bnnnnN6587V2E/ffPON+vbtq4iICNlsNi1btsxpuSt9kp2drZEjRyo0NFQBAQG65ZZb9Ntvv5XiUVx5RfXT2bNn9eSTT+r6669XQECAIiIiNHjwYB08eNBpG5bpp8t5d1JZtnDhQuPt7W3efvtts2PHDvPYY4+ZgIAAs3//fneX5hY33XSTmT17tvn555/Nli1bTJ8+fUxkZKQ5ceKEo82UKVNMUFCQWbJkidm2bZu54447THh4uMnIyHBj5e7zww8/mBo1apiYmBjz2GOPOebTT8b8+eefJioqysTFxZkNGzaYlJQUs3LlSrN3715HG/rJmBdeeMFUrlzZfPbZZyYlJcV89NFHJjAw0MyYMcPR5mrsp88//9yMHz/eLFmyxEgyCQkJTstd6ZOHH37YXHvttSYxMdFs3rzZdOnSxTRu3Njk5OSU8tFcOUX107Fjx0y3bt3MokWLzK5du8y6detM69atTfPmzZ22YZV+IswUolWrVubhhx92mle/fn0zduxYN1XkWY4cOWIkmaSkJGOMMbm5uSYsLMxMmTLF0eb06dMmODjYvPHGG+4q020yMzNNnTp1TGJiounUqZMjzNBP5z355JOmQ4cOhS6nn87r06ePGTp0qNO82NhYc8899xhj6CdjTL4/0q70ybFjx4y3t7dZuHCho83vv/9uypUrZ1asWFFqtZemgkLf3/3www9GkuN/2q3UT1xmKsCZM2e0adMm9ejRw2l+jx49tHbtWjdV5VmOHz8uSQoJCZEkpaSkKC0tzanP7Ha7OnXqdFX22fDhw9WnTx9169bNaT79dN4nn3yiFi1a6LbbblOVKlXUtGlTvf32247l9NN5HTp00Ndff61ffvlFkvTTTz/pu+++U+/evSXRTwVxpU82bdqks2fPOrWJiIhQdHT0Vdtv0vnf6zabzfE+Qyv1k8ePAOwO6enpOnfuXL6XWVatWjXfSy+vRsYYjR49Wh06dFB0dLQkOfqloD7bv39/qdfoTgsXLtTmzZu1cePGfMvop/N+/fVXzZw5U6NHj9ZTTz2lH374QY8++qjsdrsGDx5MP/0/Tz75pI4fP6769evLy8tL586d08SJE3XnnXdK4vtUEFf6JC0tTT4+PqpUqVK+Nlfr7/jTp09r7NixuuuuuxwvmrRSPxFmimCz2Zw+G2PyzbsajRgxQlu3btV3332Xb9nV3mcHDhzQY489pq+++kq+vr6Ftrva+yk3N1ctWrTQpEmTJElNmzbV9u3bNXPmTA0ePNjR7mrvp0WLFun999/XggUL1KhRI23ZskWjRo1SRESEhgwZ4mh3tfdTQS6lT67Wfjt79qwGDRqk3Nxcvf766xdt74n9xGWmAoSGhsrLyytf8jxy5Ei+tH+1GTlypD755BOtXr1a1apVc8wPCwuTpKu+zzZt2qQjR46oefPmKl++vMqXL6+kpCS9+uqrKl++vKMvrvZ+Cg8PV8OGDZ3mNWjQQKmpqZL4PuX517/+pbFjx2rQoEG6/vrrde+99+rxxx/X5MmTJdFPBXGlT8LCwnTmzBn99ddfhba5Wpw9e1a33367UlJSlJiY6DgrI1mrnwgzBfDx8VHz5s2VmJjoND8xMVHt2rVzU1XuZYzRiBEjtHTpUq1atUo1a9Z0Wl6zZk2FhYU59dmZM2eUlJR0VfVZ165dtW3bNm3ZssUxtWjRQnfffbe2bNmiWrVq0U+S2rdvn+/R/l9++cXxAlm+T+edOnVK5co5/5r28vJyPJpNP+XnSp80b95c3t7eTm0OHTqkn3/++arqt7wgs2fPHq1cuVKVK1d2Wm6pfnLXnceeLu/R7Hfffdfs2LHDjBo1ygQEBJh9+/a5uzS3eOSRR0xwcLBZs2aNOXTokGM6deqUo82UKVNMcHCwWbp0qdm2bZu58847y/wjoq648GkmY+gnY84/NVG+fHkzceJEs2fPHjN//nzj7+9v3n//fUcb+smYIUOGmGuvvdbxaPbSpUtNaGioeeKJJxxtrsZ+yszMNMnJySY5OdlIMtOnTzfJycmOp3Bc6ZOHH37YVKtWzaxcudJs3rzZ3HjjjR75yPHlKKqfzp49a2655RZTrVo1s2XLFqff69nZ2Y5tWKWfCDNF+O9//2uioqKMj4+PadasmeMx5KuRpAKn2bNnO9rk5uaaZ5991oSFhRm73W5uuOEGs23bNvcV7SH+Hmbop/M+/fRTEx0dbex2u6lfv7556623nJbTT8ZkZGSYxx57zERGRhpfX19Tq1YtM378eKc/NldjP61evbrA30dDhgwxxrjWJ1lZWWbEiBEmJCTE+Pn5mZtvvtmkpqa64WiunKL6KSUlpdDf66tXr3Zswyr9ZDPGmNI7DwQAAFCyuGcGAABYGmEGAABYGmEGAABYGmEGAABYGmEGAABYGmEGAABYGmEGAABYGmEGAABYGmEGAABYGmEGQKH++OMPeXt769SpU8rJyVFAQIDjzdYA4CkIMwAKtW7dOjVp0kT+/v7atGmTQkJCFBkZ6e6yAMAJYQZAodauXav27dtLkr777jvHv4uyZs0atWrVSgEBAapYsaLat2+v/fv3O5Z/+umnat68uXx9fVWrVi1NmDBBOTk5juV79uzRDTfcIF9fXzVs2FCJiYmy2WxatmyZY/s2m03Hjh1zrLNlyxbZbDbt27fPqfYbbrhBfn5+ql69uh599FGdPHnSsbxGjRqaNGmShg4dqqCgIEVGRuqtt95yOpbffvtNgwYNUkhIiAICAtSiRQtt2LDB5WOJj49XZGSk7Ha7IiIi9Oijj160/wBcAne/6RKAZ9m/f78JDg42wcHBxtvb2/j6+prg4GDj4+Nj7Ha7CQ4ONo888kiB6549e9YEBwebMWPGmL1795odO3aYOXPmmP379xtjjFmxYoWpUKGCmTNnjvnf//5nvvrqK1OjRg0THx9vjDHm3LlzJjo62nTu3NkkJyebpKQk07RpUyPJJCQkGGP+/5uA//rrL8d+k5OTjSSTkpJijDFm69atJjAw0Lz88svml19+Md9//71p2rSpiYuLc6wTFRVlQkJCzH//+1+zZ88eM3nyZFOuXDmzc+dOY4wxmZmZplatWqZjx47m22+/NXv27DGLFi0ya9eudelYPvroI1OhQgXz+eefm/3795sNGzbkezM4gJJBmAHg5OzZsyYlJcX89NNPxtvb22zZssXs3bvXBAYGmqSkJJOSkmL++OOPAtc9evSokWTWrFlT4PKOHTuaSZMmOc2bN2+eCQ8PN8YY8+WXXxovLy9z4MABx/Ivvvii2GHm3nvvNQ8++KDTfr799ltTrlw5k5WVZYw5H2buuecex/Lc3FxTpUoVM3PmTGOMMW+++aYJCgoyR48evaRjmTZtmqlbt645c+ZMgesDKDnl3XhSCIAHKl++vGrUqKEPP/xQLVu2VOPGjfX999+ratWquuGGG4pcNyQkRHFxcbrpppvUvXt3devWTbfffrvCw8MlSZs2bdLGjRs1ceJExzrnzp3T6dOnderUKe3cuVORkZGqVq2aY3nbtm2LfQybNm3S3r17NX/+fMc8Y4xyc3OVkpKiBg0aSJJiYmIcy202m8LCwnTkyBFJ5y9dNW3aVCEhIYXuo6hjue222zRjxgzVqlVLPXv2VO/evdW3b1+VL8+vXaCk8V8VACeNGjXS/v37dfbsWeXm5iowMFA5OTnKyclRYGCgoqKitH379kLXnz17th599FGtWLFCixYt0tNPP63ExES1adNGubm5mjBhgmJjY/Ot5+vrK2NMvvk2m83pc7ly52/1u7Dt2bNnndrk5ubqoYceKvAelQtvYPb29s63r9zcXEmSn59foceYt4+ijqV69eravXu3EhMTtXLlSg0bNkwvvfSSkpKS8u0XwOUhzABw8vnnn+vs2bPq2rWrpk6dqubNm2vQoEGKi4tTz549XfpD3LRpUzVt2lTjxo1T27ZttWDBArVp00bNmjXT7t27dd111xW4XsOGDZWamqqDBw8qIiJC0vknqi50zTXXSJIOHTqkSpUqSTp/FuVCzZo10/bt2wvdjytiYmL0zjvv6M8//yzw7MzFjkU6H4huueUW3XLLLRo+fLjq16+vbdu2qVmzZpdcF4D8CDMAnERFRSktLU2HDx/WrbfeqnLlymnHjh2KjY11BIzCpKSk6K233tItt9yiiIgI7d69W7/88osGDx4sSXrmmWd08803q3r16rrttttUrlw5bd26Vdu2bdMLL7ygbt26qV69eho8eLCmTZumjIwMjR8/3mkf1113napXr674+Hi98MIL2rNnj6ZNm+bU5sknn1SbNm00fPhwPfDAAwoICNDOnTuVmJio//N//o9L/XDnnXdq0qRJ6tevnyZPnqzw8HAlJycrIiJCbdu2veixzJkzR+fOnVPr1q3l7++vefPmyc/PT1FRUcX4aQBwBY9mA8hnzZo1atmypXx9fbVhwwZde+21Fw0ykuTv769du3ZpwIABqlu3rh588EGNGDFCDz30kCTppptu0meffabExES1bNlSbdq00fTp0x1/4MuVK6eEhARlZ2erVatWuv/++53uSZHOXxr64IMPtGvXLjVu3FgvvviiXnjhBac2MTExSkpK0p49e9SxY0c1bdpU//73vx337rjCx8dHX331lapUqaLevXvr+uuv15QpU+Tl5eXSsVSsWFFvv/222rdvr5iYGH399df69NNPVblyZZdrAOAamynoIjUAeBCbzaaEhAT169fP3aUA8ECcmQEAAJZGmAEAAJbGDcAAPB5XwwEUhTMzAADA0ggzAADA0ggzAADA0ggzAADA0ggzAADA0ggzAADA0ggzAADA0ggzAADA0v4va46oLgQZQ88AAAAASUVORK5CYII=",
      "text/plain": [
       "<Figure size 640x480 with 1 Axes>"
      ]
     },
     "metadata": {},
     "output_type": "display_data"
    }
   ],
   "source": [
    "plot_distrib_msa(data= seqs_msa)\n",
    "plot_distrib_msa(data= seqs_msa, threshold=60)\n",
    "plot_distrib_msa(data= seqs_msa, threshold=80)"
   ]
  },
  {
   "cell_type": "code",
   "execution_count": 17,
   "metadata": {},
   "outputs": [
    {
     "data": {
      "text/plain": [
       "70"
      ]
     },
     "execution_count": 17,
     "metadata": {},
     "output_type": "execute_result"
    }
   ],
   "source": [
    "len(seqs_msa[(seqs_msa.msa.str.endswith(\"all\")) & (seqs_msa.no_seqs >= 100)])"
   ]
  },
  {
   "cell_type": "code",
   "execution_count": 15,
   "metadata": {},
   "outputs": [
    {
     "data": {
      "text/plain": [
       "31"
      ]
     },
     "execution_count": 15,
     "metadata": {},
     "output_type": "execute_result"
    }
   ],
   "source": [
    "len(seqs_msa[(seqs_msa.msa.str.endswith(\"60\")) & (seqs_msa.no_seqs >= 100)])"
   ]
  },
  {
   "cell_type": "code",
   "execution_count": 16,
   "metadata": {},
   "outputs": [
    {
     "data": {
      "text/plain": [
       "12"
      ]
     },
     "execution_count": 16,
     "metadata": {},
     "output_type": "execute_result"
    }
   ],
   "source": [
    "len(seqs_msa[(seqs_msa.msa.str.endswith(\"80\")) & (seqs_msa.no_seqs >= 100)])"
   ]
  },
  {
   "cell_type": "markdown",
   "metadata": {},
   "source": [
    "# Orthologs overlap"
   ]
  },
  {
   "cell_type": "code",
   "execution_count": 9,
   "metadata": {},
   "outputs": [
    {
     "data": {
      "text/html": [
       "<div>\n",
       "<style scoped>\n",
       "    .dataframe tbody tr th:only-of-type {\n",
       "        vertical-align: middle;\n",
       "    }\n",
       "\n",
       "    .dataframe tbody tr th {\n",
       "        vertical-align: top;\n",
       "    }\n",
       "\n",
       "    .dataframe thead th {\n",
       "        text-align: right;\n",
       "    }\n",
       "</style>\n",
       "<table border=\"1\" class=\"dataframe\">\n",
       "  <thead>\n",
       "    <tr style=\"text-align: right;\">\n",
       "      <th></th>\n",
       "      <th>msa</th>\n",
       "      <th>uniprot</th>\n",
       "      <th>length_msa</th>\n",
       "    </tr>\n",
       "  </thead>\n",
       "  <tbody>\n",
       "    <tr>\n",
       "      <th>0</th>\n",
       "      <td>A0A2I0BVG8_60</td>\n",
       "      <td>A0A2I0BVG8</td>\n",
       "      <td>536</td>\n",
       "    </tr>\n",
       "    <tr>\n",
       "      <th>1</th>\n",
       "      <td>A0A2I0BVG8_60</td>\n",
       "      <td>A0A0D9QJY8</td>\n",
       "      <td>536</td>\n",
       "    </tr>\n",
       "    <tr>\n",
       "      <th>2</th>\n",
       "      <td>A0A2I0BVG8_60</td>\n",
       "      <td>A0A0L7M8D5</td>\n",
       "      <td>536</td>\n",
       "    </tr>\n",
       "    <tr>\n",
       "      <th>3</th>\n",
       "      <td>A0A2I0BVG8_60</td>\n",
       "      <td>A0A1Y3DU95</td>\n",
       "      <td>536</td>\n",
       "    </tr>\n",
       "    <tr>\n",
       "      <th>4</th>\n",
       "      <td>A0A2I0BVG8_60</td>\n",
       "      <td>A5KBU9</td>\n",
       "      <td>536</td>\n",
       "    </tr>\n",
       "    <tr>\n",
       "      <th>...</th>\n",
       "      <td>...</td>\n",
       "      <td>...</td>\n",
       "      <td>...</td>\n",
       "    </tr>\n",
       "    <tr>\n",
       "      <th>42143</th>\n",
       "      <td>W7JX98_all</td>\n",
       "      <td>R7TJP2</td>\n",
       "      <td>1377</td>\n",
       "    </tr>\n",
       "    <tr>\n",
       "      <th>42144</th>\n",
       "      <td>W7JX98_all</td>\n",
       "      <td>T1J2D2</td>\n",
       "      <td>1377</td>\n",
       "    </tr>\n",
       "    <tr>\n",
       "      <th>42145</th>\n",
       "      <td>W7JX98_all</td>\n",
       "      <td>U3KFF9</td>\n",
       "      <td>1377</td>\n",
       "    </tr>\n",
       "    <tr>\n",
       "      <th>42146</th>\n",
       "      <td>W7JX98_all</td>\n",
       "      <td>W2SK18</td>\n",
       "      <td>1377</td>\n",
       "    </tr>\n",
       "    <tr>\n",
       "      <th>42147</th>\n",
       "      <td>W7JX98_all</td>\n",
       "      <td>W4IVK0</td>\n",
       "      <td>1377</td>\n",
       "    </tr>\n",
       "  </tbody>\n",
       "</table>\n",
       "<p>42148 rows × 3 columns</p>\n",
       "</div>"
      ],
      "text/plain": [
       "                 msa     uniprot  length_msa\n",
       "0      A0A2I0BVG8_60  A0A2I0BVG8         536\n",
       "1      A0A2I0BVG8_60  A0A0D9QJY8         536\n",
       "2      A0A2I0BVG8_60  A0A0L7M8D5         536\n",
       "3      A0A2I0BVG8_60  A0A1Y3DU95         536\n",
       "4      A0A2I0BVG8_60      A5KBU9         536\n",
       "...              ...         ...         ...\n",
       "42143     W7JX98_all      R7TJP2        1377\n",
       "42144     W7JX98_all      T1J2D2        1377\n",
       "42145     W7JX98_all      U3KFF9        1377\n",
       "42146     W7JX98_all      W2SK18        1377\n",
       "42147     W7JX98_all      W4IVK0        1377\n",
       "\n",
       "[42148 rows x 3 columns]"
      ]
     },
     "execution_count": 9,
     "metadata": {},
     "output_type": "execute_result"
    }
   ],
   "source": [
    "all_msas = pd.DataFrame(l, columns= ['msa', 'uniprot', 'length_msa'])\n",
    "all_msas"
   ]
  },
  {
   "cell_type": "code",
   "execution_count": 10,
   "metadata": {},
   "outputs": [],
   "source": [
    "# Subset the MSAs\n",
    "all = all_msas[all_msas.msa.str.endswith(\"all\")]\n",
    "msa_60 = all_msas[all_msas.msa.str.endswith(\"60\")]\n",
    "msa_80 = all_msas[all_msas.msa.str.endswith(\"80\")]"
   ]
  },
  {
   "cell_type": "code",
   "execution_count": 11,
   "metadata": {},
   "outputs": [],
   "source": [
    "# list with kinases reference proteins\n",
    "kin = kinases.uniprot.unique().tolist()"
   ]
  },
  {
   "cell_type": "code",
   "execution_count": 12,
   "metadata": {},
   "outputs": [
    {
     "data": {
      "text/html": [
       "<div>\n",
       "<style scoped>\n",
       "    .dataframe tbody tr th:only-of-type {\n",
       "        vertical-align: middle;\n",
       "    }\n",
       "\n",
       "    .dataframe tbody tr th {\n",
       "        vertical-align: top;\n",
       "    }\n",
       "\n",
       "    .dataframe thead th {\n",
       "        text-align: right;\n",
       "    }\n",
       "</style>\n",
       "<table border=\"1\" class=\"dataframe\">\n",
       "  <thead>\n",
       "    <tr style=\"text-align: right;\">\n",
       "      <th></th>\n",
       "      <th>msa</th>\n",
       "      <th>uniprot</th>\n",
       "    </tr>\n",
       "  </thead>\n",
       "  <tbody>\n",
       "    <tr>\n",
       "      <th>0</th>\n",
       "      <td>A0A2I0BVG8_all</td>\n",
       "      <td>[A0A2I0BVG8, A0A023B173, A0A0C2IKB7, A0A0D9QJY...</td>\n",
       "    </tr>\n",
       "    <tr>\n",
       "      <th>1</th>\n",
       "      <td>A0A509AFG4_all</td>\n",
       "      <td>[A0A509AFG4, A0A015KQ67, A0A059J0T9, A0A0D9QSD...</td>\n",
       "    </tr>\n",
       "    <tr>\n",
       "      <th>2</th>\n",
       "      <td>A0A509AHB6_all</td>\n",
       "      <td>[A0A509AHB6, A0A023B173, A0A0C2IKB7, A0A0D2VHA...</td>\n",
       "    </tr>\n",
       "    <tr>\n",
       "      <th>3</th>\n",
       "      <td>A0A509AKL0_all</td>\n",
       "      <td>[A0A509AKL0, A0A023B252, A0A061DD08, A0A068Y9V...</td>\n",
       "    </tr>\n",
       "    <tr>\n",
       "      <th>4</th>\n",
       "      <td>A0A509AQE6_all</td>\n",
       "      <td>[A0A509AQE6, A0A015K587, A0A023BCV0, A0A061DD0...</td>\n",
       "    </tr>\n",
       "    <tr>\n",
       "      <th>...</th>\n",
       "      <td>...</td>\n",
       "      <td>...</td>\n",
       "    </tr>\n",
       "    <tr>\n",
       "      <th>252</th>\n",
       "      <td>Q9ZSA3_all</td>\n",
       "      <td>[Q9ZSA3, A0A087GM80, B6EP77, G8JN52, K5BI95, M...</td>\n",
       "    </tr>\n",
       "    <tr>\n",
       "      <th>253</th>\n",
       "      <td>Q9ZSA4_all</td>\n",
       "      <td>[Q9ZSA4, A0A0L8ICP1, A0A668RKR5, A3DEI9, C4Y9R...</td>\n",
       "    </tr>\n",
       "    <tr>\n",
       "      <th>254</th>\n",
       "      <td>Q9ZUZ2_all</td>\n",
       "      <td>[Q9ZUZ2, A0A059C0N6, A0A061CZ84, A0A061DU80, A...</td>\n",
       "    </tr>\n",
       "    <tr>\n",
       "      <th>255</th>\n",
       "      <td>Q9ZV15_all</td>\n",
       "      <td>[Q9ZV15, A0A059DJ09, A0A068UQL6, A0A087H3U3, A...</td>\n",
       "    </tr>\n",
       "    <tr>\n",
       "      <th>256</th>\n",
       "      <td>W7JX98_all</td>\n",
       "      <td>[W7JX98, A0A023B252, A0A061DD08, A0A068Y9V5, A...</td>\n",
       "    </tr>\n",
       "  </tbody>\n",
       "</table>\n",
       "<p>257 rows × 2 columns</p>\n",
       "</div>"
      ],
      "text/plain": [
       "                msa                                            uniprot\n",
       "0    A0A2I0BVG8_all  [A0A2I0BVG8, A0A023B173, A0A0C2IKB7, A0A0D9QJY...\n",
       "1    A0A509AFG4_all  [A0A509AFG4, A0A015KQ67, A0A059J0T9, A0A0D9QSD...\n",
       "2    A0A509AHB6_all  [A0A509AHB6, A0A023B173, A0A0C2IKB7, A0A0D2VHA...\n",
       "3    A0A509AKL0_all  [A0A509AKL0, A0A023B252, A0A061DD08, A0A068Y9V...\n",
       "4    A0A509AQE6_all  [A0A509AQE6, A0A015K587, A0A023BCV0, A0A061DD0...\n",
       "..              ...                                                ...\n",
       "252      Q9ZSA3_all  [Q9ZSA3, A0A087GM80, B6EP77, G8JN52, K5BI95, M...\n",
       "253      Q9ZSA4_all  [Q9ZSA4, A0A0L8ICP1, A0A668RKR5, A3DEI9, C4Y9R...\n",
       "254      Q9ZUZ2_all  [Q9ZUZ2, A0A059C0N6, A0A061CZ84, A0A061DU80, A...\n",
       "255      Q9ZV15_all  [Q9ZV15, A0A059DJ09, A0A068UQL6, A0A087H3U3, A...\n",
       "256      W7JX98_all  [W7JX98, A0A023B252, A0A061DD08, A0A068Y9V5, A...\n",
       "\n",
       "[257 rows x 2 columns]"
      ]
     },
     "execution_count": 12,
     "metadata": {},
     "output_type": "execute_result"
    }
   ],
   "source": [
    "# Create sets with unique proteins in each msa\n",
    "all = all.groupby(\"msa\").agg({'uniprot': lambda x: x.tolist()}).reset_index()\n",
    "all"
   ]
  },
  {
   "cell_type": "code",
   "execution_count": 13,
   "metadata": {},
   "outputs": [],
   "source": [
    "def find_overlaps(df, refers):\n",
    "    '''\n",
    "    df: dataframe containing MSAs and list of proteins in each one\n",
    "    refers: list containing reference proteins for checking overlap\n",
    "    returns dataframe with MSA name, list of proteins in that MSA and list of reference\n",
    "    proteins in that MSA\n",
    "    '''\n",
    "    # Create lists with proteins in each msa\n",
    "    df = df.groupby(\"msa\").agg({'uniprot': lambda x: x.tolist()}).reset_index()\n",
    "    df[\"overlap\"] = [ [] for _ in range(len(df))]\n",
    "    for ix in df.index:\n",
    "        lst = df.uniprot[ix][1:] # exclude the first because is the reference\n",
    "        for kinase in refers:\n",
    "            if kinase in lst:\n",
    "                df[\"overlap\"][ix].append(kinase)\n",
    "    return df"
   ]
  },
  {
   "cell_type": "code",
   "execution_count": 41,
   "metadata": {},
   "outputs": [],
   "source": [
    "# Ok. tested\n",
    "def plot_overlap(msa, refers, title, color= 'royalblue', bins= 6):\n",
    "    '''\n",
    "    plot overlaping reference proteins in MSAs \n",
    "    '''\n",
    "    df = find_overlaps(msa, refers)\n",
    "    df.overlap.apply(lambda x: len(x)).plot(\n",
    "    kind= 'hist',\n",
    "    color= color,\n",
    "    edgecolor= 'black',\n",
    "    bins= bins\n",
    "    )\n",
    "    plt.title(title)\n",
    "    plt.xlabel(\"# proteins\")\n",
    "    plt.show()\n"
   ]
  },
  {
   "cell_type": "code",
   "execution_count": 35,
   "metadata": {},
   "outputs": [
    {
     "data": {
      "image/png": "iVBORw0KGgoAAAANSUhEUgAAAjsAAAHFCAYAAAAUpjivAAAAOXRFWHRTb2Z0d2FyZQBNYXRwbG90bGliIHZlcnNpb24zLjUuMSwgaHR0cHM6Ly9tYXRwbG90bGliLm9yZy/YYfK9AAAACXBIWXMAAA9hAAAPYQGoP6dpAAA7qklEQVR4nO3deVgW9f7/8ded7IIYEJsCkpqluKSYuZSYS66V1lErE5c6FmoSenUyf+dIHY+kFlmaaGWimdqmVqdNTLRjLqmlpplpLohBiBuKCgLz+6PL+9stqHh7030zPR/XNdflfOYzM++ZW+XFzGfusRiGYQgAAMCkrnN2AQAAAFWJsAMAAEyNsAMAAEyNsAMAAEyNsAMAAEyNsAMAAEyNsAMAAEyNsAMAAEyNsAMAAEyNsINqa8OGDfrb3/6msLAweXh4KDQ0VA888IDWr1/v1LrS09NlsVh04MABp9ZxwYEDB2SxWJSenu7sUqrc5MmTtXz58mvahsViUXJyskPqqay4uDjFxcU5bHurV6+WxWK57Od+1113yWKxqF69ejbthYWFmjJlipo3b65atWrJz89P9evXV//+/bVmzZoKt5Wfny9PT09ZLBZt3rzZYcdRlS7+nC+cs9WrVzutJlQdwg6qpRkzZqh9+/bKzs7W1KlTtXLlSr344os6fPiwOnTooJkzZzq7RJcRFham9evXq1evXs4upco5IuysX79ejz76qGMKqqRZs2Zp1qxZDt+un5+f5s6dW659//79Wr16tWrVqmXTXlpaqm7duuk///mPHnjgAb3//vv64IMP9NRTT+nkyZP63//+V+F+3n77bRUXF0tShfsDnM3N2QUAV+ubb75RYmKievbsqWXLlsnN7f/+Gg8cOFB9+/bVmDFjdOutt6p9+/Z/Wl1nz56Vl5fXn7a/yvL09NTtt9/u7DLscubMGfn4+Pyp+3TGuWrcuHGVbHfAgAF68803tWfPHjVs2NDa/tZbb6lOnTpq2rSpfvzxR2v7119/rXXr1umtt97S0KFDre133323Ro0apbKysgr389Zbbyk4OFhRUVFavHixUlNT5e3tXSXHBNiDKzuodlJSUmSxWJSWlmYTdCTJzc1Ns2bNksVi0QsvvCBJWr58uSwWi7766qty20pLS5PFYtH27dutbZs3b9Y999yjgIAAeXl56dZbb9V7771ns96FW1UrVqzQsGHDdMMNN8jHx0dFRUUV1pyRkaF7771XdevWlZeXlxo0aKARI0YoPz/fpl9ycrIsFou+//579evXT7Vq1ZK/v78GDRqkI0eO2PStV6+eevfurWXLlqlZs2by8vLSjTfeqFdffdWmX0W3sS7sZ+fOnXrwwQfl7++vkJAQDRs2TCdPnrRZ/8SJExo+fLgCAgLk6+urXr16ad++fZW63XPh1sDChQuVlJSk0NBQeXt7q2PHjvr+++9t+g4ZMkS+vr764Ycf1K1bN/n5+alz586SpGPHjikhIUF16tSRh4eHbrzxRk2YMMHmfFssFhUWFmr+/PnWWzh/vDWUm5urESNGqG7duvLw8FB0dLSee+45lZSU2NRx8XFd+KwzMzP1xBNPKCgoSIGBgerXr59+/fVXm3VXrVqluLg4BQYGytvbW5GRkbr//vt15syZy56ni29jXfjMXnzxRaWmpio6Olq+vr5q27atNmzYcNlt/VHXrl0VERGht956y9pWVlam+fPnKz4+XtddZ/sj4OjRo5J+vxpYkYv7S9LGjRu1Y8cOPfLII3rsscd08uRJffjhh+X6ff/99+rdu7eCg4Pl6emp8PBw9erVS9nZ2ZU+nis5cuSIEhIS1LhxY/n6+io4OFh33XXXJa9I4a+DsINqpbS0VJmZmYqNjVXdunUr7BMREaFWrVpp1apVKi0ttf4HO2/evHJ909PT1bJlSzVr1kySlJmZqfbt2+vEiROaPXu2PvroI7Vo0UIDBgyocOzDsGHD5O7urrffflsffPCB3N3dK6zpl19+Udu2bZWWlqYVK1boX//6lzZu3KgOHTro/Pnz5fr37dtXDRo00AcffKDk5GQtX75cd999d7m+W7duVWJiop566iktW7ZM7dq105gxY/Tiiy9e6VRKku6//37ddNNN+vDDD/XMM89o0aJFeuqpp6zLy8rK1KdPHy1atEj/+Mc/tGzZMrVp00bdu3ev1PYvePbZZ7Vv3z69+eabevPNN/Xrr78qLi5O+/bts+lXXFyse+65R3fddZc++ugjPffcczp37pw6deqkBQsWKCkpSZ9++qkGDRqkqVOnql+/ftZ1169fL29vb/Xs2VPr16/X+vXrrbeGcnNzddttt+nLL7/Uv/71L33++ecaPny4UlJS9Nhjj1XqGB599FG5u7tr0aJFmjp1qlavXq1BgwZZlx84cEC9evWSh4eH3nrrLX3xxRd64YUXVLNmTestnqv12muvKSMjQ9OnT9c777yjwsJC9ezZs1wgvZTrrrtOQ4YM0YIFC1RaWipJWrFihbKzs22u3FwQGxsrd3d3jRkzRu+8845ycnKuuI8Lt62GDRumgQMHysfHp9ytrMLCQnXt2lW//fabzTFFRkbq1KlTlTqWyjh27JgkaeLEifr00081b9483XjjjYqLi2Mszl+dAVQjubm5hiRj4MCBl+03YMAAQ5Lx22+/GYZhGElJSYa3t7dx4sQJa58ff/zRkGTMmDHD2nbzzTcbt956q3H+/Hmb7fXu3dsICwszSktLDcMwjHnz5hmSjMGDB5fb94Vl+/fvr7C2srIy4/z588bBgwcNScZHH31kXTZx4kRDkvHUU0/ZrPPOO+8YkoyFCxda26KiogyLxWJs3brVpm/Xrl2NWrVqGYWFhYZhGMb+/fsNSca8efPK7Wfq1Kk26yYkJBheXl5GWVmZYRiG8emnnxqSjLS0NJt+KSkphiRj4sSJFR7jBZmZmYYko2XLltZtGoZhHDhwwHB3dzceffRRa1t8fLwhyXjrrbdstjF79mxDkvHee+/ZtE+ZMsWQZKxYscLaVrNmTSM+Pr5cHSNGjDB8fX2NgwcP2rS/+OKLhiRj586d1raLj+vC55mQkGCz7tSpUw1JRk5OjmEYhvHBBx8Yksp9HpXRsWNHo2PHjtb5C59Z06ZNjZKSEmv7t99+a0gyFi9efNntXTjv77//vrFv3z7DYrEY//3vfw3DMIy//e1vRlxcnGEYhtGrVy8jKirKZt25c+cavr6+hiRDkhEWFmYMHjzY+Prrr8vtp7Cw0KhVq5Zx++23W9vi4+MNi8Vi7N2719q2efNmQ5KxfPnySp8TRygpKTHOnz9vdO7c2ejbt6/Nsos/5wvnLDMz80+tEX8OruzAlAzDkPT7LQnp9986z549q3fffdfaZ968efL09NRDDz0kSdq7d69++uknPfzww5KkkpIS69SzZ0/l5ORo9+7dNvu5//77K1VPXl6eHn/8cUVERMjNzU3u7u6KioqSJO3atatc/ws1XNC/f3+5ubkpMzPTpr1JkyZq3ry5TdtDDz2kgoICfffdd1es65577rGZb9asmc6dO6e8vDxJsj59079/f5t+Dz744BW3fXFNFz4LSYqKilK7du3KHY9U/pyuWrVKNWvW1AMPPGDTPmTIEEmq8Pbkxf773/+qU6dOCg8Pt/lce/ToIUmXfMrojyo6V5J08OBBSVKLFi3k4eGhv//975o/f365q1b26NWrl2rUqHHJfVZGdHS04uLi9NZbb+no0aP66KOPNGzYsEv2HzZsmLKzs7Vo0SI9+eSTioiI0MKFC9WxY0dNmzbNpu97772ngoICm+0NGzZMhmHYXElt0KCBrr/+ev3jH//Q7NmzbcYJXY5hGDaf18W3HCsye/ZstWzZUl5eXtZ/a1999VWF/87w10HYQbUSFBQkHx8f7d+//7L9Dhw4IB8fHwUEBEj6PRS0bt3a+h9waWmpFi5cqHvvvdfa57fffpMkjRs3Tu7u7jZTQkKCJJUbY3OpsQ1/VFZWpm7dumnp0qV6+umn9dVXX+nbb7+1jr04e/ZsuXVCQ0Nt5t3c3BQYGGgdU3Gpfn9su7hvRQIDA23mPT09bWo6evSo3NzcrOfogpCQkCtuuzJ1Xlyjj49PuSeEjh49qtDQUJuwJEnBwcFyc3Or1HH+9ttv+uSTT8p9rk2aNJFU/nOtyJXOVf369bVy5UoFBwdr5MiRql+/vurXr69XXnnlitu2d5+VNXz4cH3yySfWgcMXB8eL+fv768EHH9Qrr7yijRs3avv27QoJCdGECRN04sQJa7+5c+fKy8tL3bt314kTJ3TixAk1a9ZM9erVU3p6uvXWmb+/v9asWaMWLVro2WefVZMmTRQeHq6JEydWeBv3gvnz55f7zC4nNTVVTzzxhNq0aaMPP/xQGzZs0KZNm9S9e/erPmcwF57GQrVSo0YNderUSV988YWys7MrHLeTnZ2tLVu2qEePHja/FQ8dOlQJCQnatWuX9u3bp5ycHJtxC0FBQZKk8ePH24wF+aNGjRrZzF/8A7giO3bs0LZt25Senq74+Hhr+969ey+5Tm5ururUqWOdLykp0dGjR8v98MvNza1wXan8D0p7BAYGqqSkRMeOHbMJPBXt93IuVefFNVZ0PgMDA7Vx40YZhmGzPC8vTyUlJdbP7XKCgoLUrFkz/ec//6lweXh4+BW3URl33HGH7rjjDpWWlmrz5s2aMWOGEhMTFRISooEDBzpkH/bo16+fRo4cqRdeeEGPPfbYVT8p1aRJEw0cOFDTp0/Xzz//rNtuu00///yz1q5dK0mKjIyscL0vv/xSPXv2lCQ1bdpUS5YskWEY2r59u9LT0/X888/L29tbzzzzTIXr9+nTR5s2bap0nQsXLlRcXJzS0tJs2h05LgjVE1d2UO2MHz9ehmEoISHB+pvjBaWlpXriiSdkGIbGjx9vs+zBBx+Ul5eX0tPTlZ6erjp16qhbt27W5Y0aNVLDhg21bds2xcbGVjj5+flddb0XfkBf+K38gjlz5lxynXfeecdm/r333lNJSUm5L57buXOntm3bZtO2aNEi+fn5qWXLlldd68U6duwoSTa3/yRpyZIlV7WdxYsXW28tSr/fhlm3bl2lvkivc+fOOn36dLnvz1mwYIF1+QWenp4V/gbfu3dv7dixQ/Xr16/wc3VU2LmgRo0aatOmjV577TVJqtQtxark7e2tf/3rX+rTp4+eeOKJS/Y7evToJQdT//TTT5L+LxheGIT8xhtvKDMz02b67LPP5O7ubvMU2AUWi0XNmzfXyy+/rNq1a1/23AQGBpb7rC7HYrGU+3e2fft2p3/RKJyPKzuodtq3b6/p06crMTFRHTp00KhRoxQZGamsrCy99tpr2rhxo6ZPn6527drZrFe7dm317dtX6enpOnHihMaNG1fuUdo5c+aoR48euvvuuzVkyBDVqVNHx44d065du/Tdd9/p/fffv+p6b775ZtWvX1/PPPOMDMNQQECAPvnkE2VkZFxynaVLl8rNzU1du3bVzp079c9//lPNmzcvN3YmPDxc99xzj5KTkxUWFqaFCxcqIyNDU6ZMccj303Tv3l3t27fX2LFjVVBQoFatWmn9+vXWoFHRo8gVycvLU9++fa2PJk+cOFFeXl7lAmlFBg8erNdee03x8fE6cOCAmjZtqrVr12ry5Mnq2bOnunTpYu3btGlTrV69Wp988onCwsLk5+enRo0a6fnnn1dGRobatWunJ598Uo0aNdK5c+d04MABffbZZ5o9e/Yln+6rrNmzZ2vVqlXq1auXIiMjde7cOesP+z/W6CxJSUlKSkq6bJ/MzEyNGTNGDz/8sNq1a6fAwEDl5eVp8eLF+uKLLzR48GDVrVtXJSUlWrBggW655ZZLfgFjnz599PHHH+vIkSPauHGjZs2apfvuu0833nijDMPQ0qVLdeLECXXt2tVhx9i7d2/9+9//1sSJE9WxY0ft3r1bzz//vKKjoys13gfmRdhBtTR69Gi1bt1aL730ksaOHaujR48qICBAHTp00Nq1a9W2bdsK1xs6dKgWL14s6f8GuP5Rp06d9O233+o///mPEhMTdfz4cQUGBqpx48blgkZlubu765NPPtGYMWM0YsQIubm5qUuXLlq5cuUlL/8vXbpUycnJ1u8B6tOnj6ZPny4PDw+bfi1atNDQoUM1ceJE7dmzR+Hh4UpNTbV5fPxaXHfddfrkk080duxYvfDCCyouLlb79u21cOFC3X777apdu3altjN58mRt2rRJQ4cOVUFBgW677TYtWbJE9evXv+K6Xl5eyszM1IQJEzRt2jQdOXJEderU0bhx4zRx4kSbvq+88opGjhypgQMH6syZM+rYsaNWr16tsLAwbd68Wf/+9781bdo0ZWdny8/PT9HR0erevbuuv/56e06PjRYtWmjFihWaOHGicnNz5evrq5iYGH388cc2VxBd2e23365hw4YpMzNTb7/9tvLz8+Xt7a3GjRtrxowZ1qtCn376qXJzcy95+0mS/v73v2vp0qV6++231atXL9WuXVtTp07Vr7/+Kg8PDzVq1Kjcrd1rNWHCBJ05c0Zz587V1KlT1bhxY82ePVvLli3j0fO/OIvxx2vLAJwqOTlZzz33nI4cOXLFsSj16tVTTEyM/vvf//5J1f2fRYsW6eGHH9Y333xT7graH61evVqdOnXS+++/f8VBsQBQVbiyA+CyFi9erMOHD6tp06a67rrrtGHDBk2bNk133nnnZYMOALgKwg6Ay/Lz89OSJUs0adIkFRYWKiwsTEOGDNGkSZOcXRoAVAq3sQAAgKnx6DkAADA1wg4AADA1wg4AADA1Bijr93cX/frrr/Lz86vU1/8DAADnMwxDp06dUnh4+GW/5JSwI+nXX39VRESEs8sAAAB2OHTo0GW/BZ2wI1nfd3To0KFyb1wGAACuqaCgQBEREVd8byFhR//3osZatWoRdgAAqGauNASFAcoAAMDUCDsAAMDUCDsAAMDUCDsAAMDUCDsAAMDUCDsAAMDUCDsAAMDUCDsAAMDUCDsAAMDUCDsAAMDUCDsAAMDUCDsAAMDUCDsAAMDUCDsAAMDU3JxdgNllZWUpPz/f2WVUG0FBQYqMjHR2GQAAEyHsVKGsrCw1uvkWnTt7xtmlVBte3j7a/dMuAg8AwGEIO1UoPz9f586e0S2dp6vm9Q2cXY7LKzy+V7u+SlR+fj5hBwDgMISdP0HN6xvI74amzi4DAIC/JAYoAwAAUyPsAAAAUyPsAAAAUyPsAAAAUyPsAAAAUyPsAAAAUyPsAAAAUyPsAAAAUyPsAAAAUyPsAAAAUyPsAAAAUyPsAAAAUyPsAAAAUyPsAAAAUyPsAAAAUyPsAAAAUyPsAAAAU3Nq2ElJSVHr1q3l5+en4OBg3Xfffdq9e7dNH8MwlJycrPDwcHl7eysuLk47d+606VNUVKTRo0crKChINWvW1D333KPs7Ow/81AAAICLcmrYWbNmjUaOHKkNGzYoIyNDJSUl6tatmwoLC619pk6dqtTUVM2cOVObNm1SaGiounbtqlOnTln7JCYmatmyZVqyZInWrl2r06dPq3fv3iotLXXGYQEAABfi5sydf/HFFzbz8+bNU3BwsLZs2aI777xThmFo+vTpmjBhgvr16ydJmj9/vkJCQrRo0SKNGDFCJ0+e1Ny5c/X222+rS5cukqSFCxcqIiJCK1eu1N133/2nHxcAAHAdLjVm5+TJk5KkgIAASdL+/fuVm5urbt26Wft4enqqY8eOWrdunSRpy5YtOn/+vE2f8PBwxcTEWPtcrKioSAUFBTYTAAAwJ5cJO4ZhKCkpSR06dFBMTIwkKTc3V5IUEhJi0zckJMS6LDc3Vx4eHrr++usv2ediKSkp8vf3t04RERGOPhwAAOAiXCbsjBo1Stu3b9fixYvLLbNYLDbzhmGUa7vY5fqMHz9eJ0+etE6HDh2yv3AAAODSXCLsjB49Wh9//LEyMzNVt25da3toaKgklbtCk5eXZ73aExoaquLiYh0/fvySfS7m6empWrVq2UwAAMCcnBp2DMPQqFGjtHTpUq1atUrR0dE2y6OjoxUaGqqMjAxrW3FxsdasWaN27dpJklq1aiV3d3ebPjk5OdqxY4e1DwAA+Oty6tNYI0eO1KJFi/TRRx/Jz8/PegXH399f3t7eslgsSkxM1OTJk9WwYUM1bNhQkydPlo+Pjx566CFr3+HDh2vs2LEKDAxUQECAxo0bp6ZNm1qfzgIAAH9dTg07aWlpkqS4uDib9nnz5mnIkCGSpKefflpnz55VQkKCjh8/rjZt2mjFihXy8/Oz9n/55Zfl5uam/v376+zZs+rcubPS09NVo0aNP+tQAACAi3Jq2DEM44p9LBaLkpOTlZycfMk+Xl5emjFjhmbMmOHA6gAAgBm4xABlAACAqkLYAQAApkbYAQAApkbYAQAApkbYAQAApkbYAQAApkbYAQAApkbYAQAApkbYAQAApkbYAQAApkbYAQAApkbYAQAApkbYAQAApkbYAQAApkbYAQAApkbYAQAApkbYAQAApkbYAQAApkbYAQAApkbYAQAApkbYAQAApkbYAQAApkbYAQAApkbYAQAApkbYAQAApkbYAQAApkbYAQAApkbYAQAApkbYAQAApkbYAQAApkbYAQAApkbYAQAApkbYAQAApkbYAQAApkbYAQAApkbYAQAApkbYAQAApkbYAQAApkbYAQAApkbYAQAApkbYAQAApkbYAQAApkbYAQAApkbYAQAApkbYAQAApkbYAQAApkbYAQAApkbYAQAApkbYAQAApkbYAQAApkbYAQAApkbYAQAApkbYAQAApkbYAQAApkbYAQAApkbYAQAApkbYAQAApkbYAQAApkbYAQAApkbYAQAApkbYAQAApkbYAQAApkbYAQAApkbYAQAApkbYAQAApkbYAQAApkbYAQAApkbYAQAApkbYAQAApkbYAQAApkbYAQAApubUsPP111+rT58+Cg8Pl8Vi0fLly22WDxkyRBaLxWa6/fbbbfoUFRVp9OjRCgoKUs2aNXXPPfcoOzv7TzwKAADgypwadgoLC9W8eXPNnDnzkn26d++unJwc6/TZZ5/ZLE9MTNSyZcu0ZMkSrV27VqdPn1bv3r1VWlpa1eUDAIBqwM2ZO+/Ro4d69Ohx2T6enp4KDQ2tcNnJkyc1d+5cvf322+rSpYskaeHChYqIiNDKlSt19913O7xmAABQvbj8mJ3Vq1crODhYN910kx577DHl5eVZl23ZskXnz59Xt27drG3h4eGKiYnRunXrLrnNoqIiFRQU2EwAAMCcXDrs9OjRQ++8845WrVqll156SZs2bdJdd92loqIiSVJubq48PDx0/fXX26wXEhKi3NzcS243JSVF/v7+1ikiIqJKjwMAADiPU29jXcmAAQOsf46JiVFsbKyioqL06aefql+/fpdczzAMWSyWSy4fP368kpKSrPMFBQUEHgAATMqlr+xcLCwsTFFRUdqzZ48kKTQ0VMXFxTp+/LhNv7y8PIWEhFxyO56enqpVq5bNBAAAzKlahZ2jR4/q0KFDCgsLkyS1atVK7u7uysjIsPbJycnRjh071K5dO2eVCQAAXIhTb2OdPn1ae/futc7v379fW7duVUBAgAICApScnKz7779fYWFhOnDggJ599lkFBQWpb9++kiR/f38NHz5cY8eOVWBgoAICAjRu3Dg1bdrU+nQWAAD4a3Nq2Nm8ebM6depknb8wjiY+Pl5paWn64YcftGDBAp04cUJhYWHq1KmT3n33Xfn5+VnXefnll+Xm5qb+/fvr7Nmz6ty5s9LT01WjRo0//XgAAIDrcWrYiYuLk2EYl1z+5ZdfXnEbXl5emjFjhmbMmOHI0gAAgElUqzE7AAAAV4uwAwAATI2wAwAATI2wAwAATI2wAwAATI2wAwAATI2wAwAATI2wAwAATI2wAwAATI2wAwAATI2wAwAATI2wAwAATI2wAwAATI2wAwAATI2wAwAATI2wAwAATI2wAwAATI2wAwAATI2wAwAATI2wAwAATI2wAwAATM2usLN//35H1wEAAFAl7Ao7DRo0UKdOnbRw4UKdO3fO0TUBAAA4jF1hZ9u2bbr11ls1duxYhYaGasSIEfr2228dXRsAAMA1syvsxMTEKDU1VYcPH9a8efOUm5urDh06qEmTJkpNTdWRI0ccXScAAIBdrmmAspubm/r27av33ntPU6ZM0S+//KJx48apbt26Gjx4sHJychxVJwAAgF2uKexs3rxZCQkJCgsLU2pqqsaNG6dffvlFq1at0uHDh3Xvvfc6qk4AAAC7uNmzUmpqqubNm6fdu3erZ8+eWrBggXr27Knrrvs9O0VHR2vOnDm6+eabHVosAADA1bIr7KSlpWnYsGEaOnSoQkNDK+wTGRmpuXPnXlNxAAAA18qusLNnz54r9vHw8FB8fLw9mwcAAHAYu8bszJs3T++//3659vfff1/z58+/5qIAAAAcxa6w88ILLygoKKhce3BwsCZPnnzNRQEAADiKXWHn4MGDio6OLtceFRWlrKysay4KAADAUewKO8HBwdq+fXu59m3btikwMPCaiwIAAHAUu8LOwIED9eSTTyozM1OlpaUqLS3VqlWrNGbMGA0cONDRNQIAANjNrqexJk2apIMHD6pz585yc/t9E2VlZRo8eDBjdgAAgEuxK+x4eHjo3Xff1b///W9t27ZN3t7eatq0qaKiohxdHwAAwDWxK+xccNNNN+mmm25yVC0AAAAOZ1fYKS0tVXp6ur766ivl5eWprKzMZvmqVascUhwAAMC1sivsjBkzRunp6erVq5diYmJksVgcXRcAAIBD2BV2lixZovfee089e/Z0dD0AAAAOZdej5x4eHmrQoIGjawEAAHA4u8LO2LFj9corr8gwDEfXAwAA4FB23cZau3atMjMz9fnnn6tJkyZyd3e3Wb506VKHFAcAAHCt7Ao7tWvXVt++fR1dCwAAgMPZFXbmzZvn6DoAAACqhF1jdiSppKREK1eu1Jw5c3Tq1ClJ0q+//qrTp087rDgAAIBrZdeVnYMHD6p79+7KyspSUVGRunbtKj8/P02dOlXnzp3T7NmzHV0nAACAXey6sjNmzBjFxsbq+PHj8vb2trb37dtXX331lcOKAwAAuFZ2P431zTffyMPDw6Y9KipKhw8fdkhhAAAAjmDXlZ2ysjKVlpaWa8/Ozpafn981FwUAAOAodoWdrl27avr06dZ5i8Wi06dPa+LEibxCAgAAuBS7bmO9/PLL6tSpkxo3bqxz587poYce0p49exQUFKTFixc7ukYAAAC72RV2wsPDtXXrVi1evFjfffedysrKNHz4cD388MM2A5YBAACcza6wI0ne3t4aNmyYhg0b5sh6AAAAHMqusLNgwYLLLh88eLBdxQAAADiaXWFnzJgxNvPnz5/XmTNn5OHhIR8fH8IOAABwGXY9jXX8+HGb6fTp09q9e7c6dOjAAGUAAOBS7H431sUaNmyoF154odxVHwAAAGdyWNiRpBo1aujXX3915CYBAACuiV1jdj7++GObecMwlJOTo5kzZ6p9+/YOKQwAAMAR7Ao79913n828xWLRDTfcoLvuuksvvfSSI+oCAABwCLvCTllZmaPrAAAAqBIOHbMDAADgauy6spOUlFTpvqmpqfbsAgAAwCHsCjvff/+9vvvuO5WUlKhRo0aSpJ9//lk1atRQy5Ytrf0sFotjqgQAALCTXWGnT58+8vPz0/z583X99ddL+v2LBocOHao77rhDY8eOdWiRAAAA9rJrzM5LL72klJQUa9CRpOuvv16TJk3iaSwAAOBS7Ao7BQUF+u2338q15+Xl6dSpU9dcFAAAgKPYFXb69u2roUOH6oMPPlB2drays7P1wQcfaPjw4erXr5+jawQAALCbXWN2Zs+erXHjxmnQoEE6f/787xtyc9Pw4cM1bdo0hxYIAABwLey6suPj46NZs2bp6NGj1iezjh07plmzZqlmzZqV3s7XX3+tPn36KDw8XBaLRcuXL7dZbhiGkpOTFR4eLm9vb8XFxWnnzp02fYqKijR69GgFBQWpZs2auueee5SdnW3PYQEAABO6pi8VzMnJUU5Ojm666SbVrFlThmFc1fqFhYVq3ry5Zs6cWeHyqVOnKjU1VTNnztSmTZsUGhqqrl272owLSkxM1LJly7RkyRKtXbtWp0+fVu/evVVaWnothwYAAEzCrttYR48eVf/+/ZWZmSmLxaI9e/boxhtv1KOPPqratWtX+omsHj16qEePHhUuMwxD06dP14QJE6zjgObPn6+QkBAtWrRII0aM0MmTJzV37ly9/fbb6tKliyRp4cKFioiI0MqVK3X33Xfbc3gAAMBE7Lqy89RTT8nd3V1ZWVny8fGxtg8YMEBffPGFQwrbv3+/cnNz1a1bN2ubp6enOnbsqHXr1kmStmzZovPnz9v0CQ8PV0xMjLVPRYqKilRQUGAzAQAAc7Ir7KxYsUJTpkxR3bp1bdobNmyogwcPOqSw3NxcSVJISIhNe0hIiHVZbm6uPDw8bL7v5+I+FUlJSZG/v791ioiIcEjNAADA9dgVdgoLC22u6FyQn58vT0/Pay7qjy5+5YRhGFd8DcWV+owfP14nT560TocOHXJIrQAAwPXYFXbuvPNOLViwwDpvsVhUVlamadOmqVOnTg4pLDQ0VJLKXaHJy8uzXu0JDQ1VcXGxjh8/fsk+FfH09FStWrVsJgAAYE52hZ1p06Zpzpw56tGjh4qLi/X0008rJiZGX3/9taZMmeKQwqKjoxUaGqqMjAxrW3FxsdasWaN27dpJklq1aiV3d3ebPjk5OdqxY4e1DwAA+Guz62msxo0ba/v27UpLS1ONGjVUWFiofv36aeTIkQoLC6v0dk6fPq29e/da5/fv36+tW7cqICBAkZGRSkxM1OTJk9WwYUM1bNhQkydPlo+Pjx566CFJkr+/v4YPH66xY8cqMDBQAQEBGjdunJo2bWp9OgsAAPy1XXXYufD005w5c/Tcc89d0843b95sc9srKSlJkhQfH6/09HQ9/fTTOnv2rBISEnT8+HG1adNGK1askJ+fn3Wdl19+WW5uburfv7/Onj2rzp07Kz09XTVq1Lim2gAAgDlcddhxd3fXjh07rjhIuDLi4uIu+0WEFotFycnJSk5OvmQfLy8vzZgxQzNmzLjmegAAgPnYNWZn8ODBmjt3rqNrAQAAcDi7xuwUFxfrzTffVEZGhmJjY8u9Dys1NdUhxQEAAFyrqwo7+/btU7169bRjxw61bNlSkvTzzz/b9HHE7S0AAABHuaqw07BhQ+Xk5CgzM1PS76+HePXVVy/7nTYAAADOdFVjdi4eTPz555+rsLDQoQUBAAA4kl0DlC+43JNUAAAAruCqwo7FYik3JocxOgAAwJVd1ZgdwzA0ZMgQ68s+z507p8cff7zc01hLly51XIUAAADX4KrCTnx8vM38oEGDHFoMAACAo11V2Jk3b15V1QEAAFAlrmmAMgAAgKsj7AAAAFMj7AAAAFMj7AAAAFMj7AAAAFMj7AAAAFMj7AAAAFMj7AAAAFMj7AAAAFMj7AAAAFMj7AAAAFMj7AAAAFMj7AAAAFMj7AAAAFMj7AAAAFMj7AAAAFMj7AAAAFMj7AAAAFMj7AAAAFMj7AAAAFMj7AAAAFMj7AAAAFMj7AAAAFMj7AAAAFMj7AAAAFMj7AAAAFMj7AAAAFMj7AAAAFMj7AAAAFMj7AAAAFMj7AAAAFMj7AAAAFMj7AAAAFMj7AAAAFMj7AAAAFMj7AAAAFMj7AAAAFMj7AAAAFMj7AAAAFMj7AAAAFMj7AAAAFMj7AAAAFMj7AAAAFMj7AAAAFMj7AAAAFMj7AAAAFMj7AAAAFMj7AAAAFMj7AAAAFMj7AAAAFMj7AAAAFMj7AAAAFMj7AAAAFMj7AAAAFMj7AAAAFMj7AAAAFMj7AAAAFMj7AAAAFMj7AAAAFMj7AAAAFMj7AAAAFNz6bCTnJwsi8ViM4WGhlqXG4ah5ORkhYeHy9vbW3Fxcdq5c6cTKwYAAK7GpcOOJDVp0kQ5OTnW6YcffrAumzp1qlJTUzVz5kxt2rRJoaGh6tq1q06dOuXEigEAgCtx+bDj5uam0NBQ63TDDTdI+v2qzvTp0zVhwgT169dPMTExmj9/vs6cOaNFixY5uWoAAOAqXD7s7NmzR+Hh4YqOjtbAgQO1b98+SdL+/fuVm5urbt26Wft6enqqY8eOWrdu3WW3WVRUpIKCApsJAACYk0uHnTZt2mjBggX68ssv9cYbbyg3N1ft2rXT0aNHlZubK0kKCQmxWSckJMS67FJSUlLk7+9vnSIiIqrsGAAAgHO5dNjp0aOH7r//fjVt2lRdunTRp59+KkmaP3++tY/FYrFZxzCMcm0XGz9+vE6ePGmdDh065PjiAQCAS3DpsHOxmjVrqmnTptqzZ4/1qayLr+Lk5eWVu9pzMU9PT9WqVctmAgAA5lStwk5RUZF27dqlsLAwRUdHKzQ0VBkZGdblxcXFWrNmjdq1a+fEKgEAgCtxc3YBlzNu3Dj16dNHkZGRysvL06RJk1RQUKD4+HhZLBYlJiZq8uTJatiwoRo2bKjJkyfLx8dHDz30kLNLBwAALsKlw052drYefPBB5efn64YbbtDtt9+uDRs2KCoqSpL09NNP6+zZs0pISNDx48fVpk0brVixQn5+fk6uHAAAuAqXDjtLliy57HKLxaLk5GQlJyf/OQUBAIBqp1qN2QEAALhahB0AAGBqhB0AAGBqhB0AAGBqhB0AAGBqhB0AAGBqhB0AAGBqhB0AAGBqhB0AAGBqhB0AAGBqhB0AAGBqhB0AAGBqhB0AAGBqhB0AAGBqhB0AAGBqhB0AAGBqhB0AAGBqhB0AAGBqhB0AAGBqhB0AAGBqhB0AAGBqhB0AAGBqhB0AAGBqhB0AAGBqhB0AAGBqhB0AAGBqhB0AAGBqhB0AAGBqhB0AAGBqhB0AAGBqhB0AAGBqhB0AAGBqhB0AAGBqhB0AAGBqhB0AAGBqhB0AAGBqhB0AAGBqhB0AAGBqhB0AAGBqhB0AAGBqhB0AAGBqhB0AAGBqhB0AAGBqhB0AAGBqhB0AAGBqhB0AAGBqhB0AAGBqhB0AAGBqhB0AAGBqbs4uAACqWlZWlvLz851dRrUQFBSkyMhIZ5cBOBRhB4CpZWVlqdHNt+jc2TPOLqVa8PL20e6fdhF4YCqEHQCmlp+fr3Nnz+iWztNV8/oGzi7HpRUe36tdXyUqPz+fsANTIezA5ezatcvZJVQL3G64OjWvbyC/G5o6uwwATkDYgcsoOpMnWa7ToEGDnF1KtcDtBgCoHMIOXEZJUYFklHG7oRK43QAAlUfYgcvhdgMAwJH4nh0AAGBqXNkBqjEGc18Z5wgAYQeohhjMDQCVR9gBqiEGc1de/sFMHdj0krPLAOBEhB2gGmMw95UVHt/r7BIAOBkDlAEAgKkRdgAAgKkRdgAAgKkRdgAAgKkRdgAAgKkRdgAAgKkRdgAAgKkRdgAAgKnxpYIAANghKytL+fn5zi6jWggKClJkZKTT9m+asDNr1ixNmzZNOTk5atKkiaZPn6477rjD2WUBAEwoKytLjW6+RefOnnF2KdWCl7ePdv+0y2mBxxRh591331ViYqJmzZql9u3ba86cOerRo4d+/PFHpyZJAIA55efn69zZM7yfrhIKj+/Vrq8SlZ+fT9i5FqmpqRo+fLgeffRRSdL06dP15ZdfKi0tTSkpKU6uDgCql127djm7BJd34RzxfrrqodqHneLiYm3ZskXPPPOMTXu3bt20bt06J1UFANVP0Zk8yXKdBg0a5OxSAIeq9mEnPz9fpaWlCgkJsWkPCQlRbm5uhesUFRWpqKjIOn/y5ElJUkFBgUNrO3369O/bPbJDpee5r3slF95Ozfm6Ms5V5XGuKu9k7neSUaaIFiPkWTPM2eW4tIIj25X381L+XlVC4Yl9kn7/mejon7MXtmcYxuU7GtXc4cOHDUnGunXrbNonTZpkNGrUqMJ1Jk6caEhiYmJiYmJiMsF06NChy2aFan9lJygoSDVq1Ch3FScvL6/c1Z4Lxo8fr6SkJOt8WVmZjh07psDAQFksFofVVlBQoIiICB06dEi1atVy2HbNivNVeZyryuNcVR7nqvI4V5VXlefKMAydOnVK4eHhl+1X7cOOh4eHWrVqpYyMDPXt29fanpGRoXvvvbfCdTw9PeXp6WnTVrt27SqrsVatWvxjuAqcr8rjXFUe56ryOFeVx7mqvKo6V/7+/lfsU+3DjiQlJSXpkUceUWxsrNq2bavXX39dWVlZevzxx51dGgAAcDJThJ0BAwbo6NGjev7555WTk6OYmBh99tlnioqKcnZpAADAyUwRdiQpISFBCQkJzi7DhqenpyZOnFjulhkqxvmqPM5V5XGuKo9zVXmcq8pzhXNlMYwrPa8FAABQffHWcwAAYGqEHQAAYGqEHQAAYGqEHQAAYGqEnSo0a9YsRUdHy8vLS61atdL//vc/Z5fkkr7++mv16dNH4eHhslgsWr58ubNLckkpKSlq3bq1/Pz8FBwcrPvuu0+7d+92dlkuKy0tTc2aNbN+kVnbtm31+eefO7ssl5eSkiKLxaLExERnl+KSkpOTZbFYbKbQ0FBnl+WyDh8+rEGDBikwMFA+Pj5q0aKFtmzZ8qfXQdipIu+++64SExM1YcIEff/997rjjjvUo0cPZWVlObs0l1NYWKjmzZtr5syZzi7Fpa1Zs0YjR47Uhg0blJGRoZKSEnXr1k2FhYXOLs0l1a1bVy+88II2b96szZs366677tK9996rnTt3Ors0l7Vp0ya9/vrratasmbNLcWlNmjRRTk6Odfrhhx+cXZJLOn78uNq3by93d3d9/vnn+vHHH/XSSy9V6RsLLoVHz6tImzZt1LJlS6WlpVnbbrnlFt13331KSUlxYmWuzWKxaNmyZbrvvvucXYrLO3LkiIKDg7VmzRrdeeedzi6nWggICNC0adM0fPhwZ5fick6fPq2WLVtq1qxZmjRpklq0aKHp06c7uyyXk5ycrOXLl2vr1q3OLsXlPfPMM/rmm29c4q4GV3aqQHFxsbZs2aJu3brZtHfr1k3r1q1zUlUwm5MnT0r6/Qc4Lq+0tFRLlixRYWGh2rZt6+xyXNLIkSPVq1cvdenSxdmluLw9e/YoPDxc0dHRGjhwoPbt2+fsklzSxx9/rNjYWP3tb39TcHCwbr31Vr3xxhtOqYWwUwXy8/NVWlpa7q3rISEh5d7ODtjDMAwlJSWpQ4cOiomJcXY5LuuHH36Qr6+vPD099fjjj2vZsmVq3Lixs8tyOUuWLNF3333HVedKaNOmjRYsWKAvv/xSb7zxhnJzc9WuXTsdPXrU2aW5nH379iktLU0NGzbUl19+qccff1xPPvmkFixY8KfXYprXRbgii8ViM28YRrk2wB6jRo3S9u3btXbtWmeX4tIaNWqkrVu36sSJE/rwww8VHx+vNWvWEHj+4NChQxozZoxWrFghLy8vZ5fj8nr06GH9c9OmTdW2bVvVr19f8+fPV1JSkhMrcz1lZWWKjY3V5MmTJUm33nqrdu7cqbS0NA0ePPhPrYUrO1UgKChINWrUKHcVJy8vr9zVHuBqjR49Wh9//LEyMzNVt25dZ5fj0jw8PNSgQQPFxsYqJSVFzZs31yuvvOLsslzKli1blJeXp1atWsnNzU1ubm5as2aNXn31Vbm5uam0tNTZJbq0mjVrqmnTptqzZ4+zS3E5YWFh5X6xuOWWW5zyoA5hpwp4eHioVatWysjIsGnPyMhQu3btnFQVqjvDMDRq1CgtXbpUq1atUnR0tLNLqnYMw1BRUZGzy3ApnTt31g8//KCtW7dap9jYWD388MPaunWratSo4ewSXVpRUZF27dqlsLAwZ5fictq3b1/u6zF+/vlnRUVF/em1cBuriiQlJemRRx5RbGys2rZtq9dff11ZWVl6/PHHnV2ayzl9+rT27t1rnd+/f7+2bt2qgIAARUZGOrEy1zJy5EgtWrRIH330kfz8/KxXDv39/eXt7e3k6lzPs88+qx49eigiIkKnTp3SkiVLtHr1an3xxRfOLs2l+Pn5lRv3VbNmTQUGBjIerALjxo1Tnz59FBkZqby8PE2aNEkFBQWKj493dmku56mnnlK7du00efJk9e/fX99++61ef/11vf76639+MQaqzGuvvWZERUUZHh4eRsuWLY01a9Y4uySXlJmZaUgqN8XHxzu7NJdS0TmSZMybN8/ZpbmkYcOGWf/93XDDDUbnzp2NFStWOLusaqFjx47GmDFjnF2GSxowYIARFhZmuLu7G+Hh4Ua/fv2MnTt3Orssl/XJJ58YMTExhqenp3HzzTcbr7/+ulPq4Ht2AACAqTFmBwAAmBphBwAAmBphBwAAmBphBwAAmBphBwAAmBphBwAAmBphBwAAmBphBwAqKS4uTomJic4uA8BV4ksFAVS5I0eOKDw8XCdPnpSHh4f8/f21a9cup70OJC4uTi1atND06dOvar1jx47J3d1dfn5+VVMYgCrBu7EAVLn169erRYsW8vHx0caNG6vsvWfFxcXy8PBw+HYvCAgIqLJtA6g63MYCUOXWrVun9u3bS5LWrl1r/fPlDBkyRPfdd5+ee+45BQcHq1atWhoxYoSKi4utfeLi4jRq1CglJSUpKChIXbt2lSStWbNGt912mzw9PRUWFqZnnnlGJSUl1u2uWbNGr7zyiiwWiywWiw4cOCBJ+vHHH9WzZ0/5+voqJCREjzzyiPLz823298fbWPXq1dPkyZM1bNgw+fn5KTIy0uYlh8XFxRo1apTCwsLk5eWlevXqKSUlxe7zCMA+hB0AVSIrK0u1a9dW7dq1lZqaqjlz5qh27dp69tlntXz5ctWuXVsJCQmX3cZXX32lXbt2KTMzU4sXL9ayZcv03HPP2fSZP3++3Nzc9M0332jOnDk6fPiwevbsqdatW2vbtm1KS0vT3LlzNWnSJEnSK6+8orZt2+qxxx5TTk6OcnJyFBERoZycHHXs2FEtWrTQ5s2b9cUXX+i3335T//79L1vjSy+9pNjYWH3//fdKSEjQE088oZ9++kmS9Oqrr+rjjz/We++9p927d2vhwoWqV6+e/ScVgH2c8vpRAKZ3/vx5Y//+/ca2bdsMd3d3Y+vWrcbevXsNX19fY82aNcb+/fuNI0eOXHL9+Ph4IyAgwCgsLLS2paWlGb6+vkZpaalhGL+/nbtFixY26z377LNGo0aNjLKyMmvba6+9Vm69i9/q/c9//tPo1q2bTduhQ4cMScbu3bsrXC8qKsoYNGiQdb6srMwIDg420tLSDMMwjNGjRxt33XWXTS0A/nxc2QFQJdzc3FSvXj399NNPat26tZo3b67c3FyFhITozjvvVL169RQUFHTZbTRv3lw+Pj7W+bZt2+r06dM6dOiQtS02NtZmnV27dqlt27ayWCzWtvbt2+v06dPKzs6+5L62bNmizMxM+fr6Wqebb75ZkvTLL79ccr1mzZpZ/2yxWBQaGqq8vDxJv98y27p1qxo1aqQnn3xSK1asuOzxAqgaDFAGUCWaNGmigwcP6vz58yorK5Ovr69KSkpUUlIiX19fRUVFaefOnXZt+49BpmbNmjbLDMOwWX6h7eL1LlZWVqY+ffpoypQp5ZaFhYVdcj13d/dytZWVlUmSWrZsqf379+vzzz/XypUr1b9/f3Xp0kUffPDBJbcHwPEIOwCqxGeffabz58+rc+fOmjp1qlq1aqWBAwdqyJAh6t69e7mQUJFt27bp7Nmz8vb2liRt2LBBvr6+qlu37iXXady4sT788EOb0LNu3Tr5+fmpTp06kiQPDw+VlpbarNeyZUt9+OGHqlevntzcHPdfY61atTRgwAANGDBADzzwgLp3765jx47xZBfwJ+I2FoAqERUVJV9fX/3222+69957FRkZqR9//FH9+vVTgwYNFBUVdcVtFBcXa/jw4frxxx/1+eefa+LEiRo1apSuu+7S/3UlJCTo0KFDGj16tH766Sd99NFHmjhxopKSkqzr1atXTxs3btSBAweUn5+vsrIyjRw5UseOHdODDz6ob7/9Vvv27dOKFSs0bNiwcsGosl5++WUtWbJEP/30k37++We9//77Cg0NVe3ate3aHgD7EHYAVJnVq1erdevW8vLy0saNG1WnTh2Fh4dXev3OnTurYcOGuvPOO9W/f3/16dNHycnJl12nTp06+uyzz/Ttt9+qefPmevzxxzV8+HD9v//3/6x9xo0bpxo1aqhx48a64YYblJWVpfDwcH3zzTcqLS3V3XffrZiYGI0ZM0b+/v6XDVeX4+vrqylTpig2NlatW7fWgQMH9Nlnn9m9PQD24RuUAbikIUOG6MSJE1q+fLmzSwFQzfHrBQAAMDXCDgAAMDVuYwEAAFPjyg4AADA1wg4AADA1wg4AADA1wg4AADA1wg4AADA1wg4AADA1wg4AADA1wg4AADA1wg4AADC1/w/I1e8xbO9DVwAAAABJRU5ErkJggg==",
      "text/plain": [
       "<Figure size 640x480 with 1 Axes>"
      ]
     },
     "metadata": {},
     "output_type": "display_data"
    },
    {
     "data": {
      "image/png": "iVBORw0KGgoAAAANSUhEUgAAAjsAAAHFCAYAAAAUpjivAAAAOXRFWHRTb2Z0d2FyZQBNYXRwbG90bGliIHZlcnNpb24zLjUuMSwgaHR0cHM6Ly9tYXRwbG90bGliLm9yZy/YYfK9AAAACXBIWXMAAA9hAAAPYQGoP6dpAABKXElEQVR4nO3dd3gU5f7//9dCCgkpEEKahICAeKQKQaoSQEpoAipFPARBFCmCgeMR9RyCx0MsB0RBih6kCAgWQCyUIBA/CChFkCZFSkATQg8JEEhy//7wl/26pBBiYJc5z8d1zXVl7rln9j2z2c0rM/fs2owxRgAAABZVytkFAAAA3EyEHQAAYGmEHQAAYGmEHQAAYGmEHQAAYGmEHQAAYGmEHQAAYGmEHQAAYGmEHQAAYGmEHTjYtGmTHn30UYWGhsrDw0MhISF65JFHtHHjRqfWNXv2bNlsNh05csSpdeQ6cuSIbDabZs+e7exSbrrx48dr6dKlf2obNptNcXFxJVJPUUVFRSkqKqrEtrdu3TrZbLZCn/fWrVvLZrOpSpUqDu0ZGRl6/fXXVa9ePfn5+cnX11fVqlVTz549lZiYmO+2Tp06JU9PT9lsNm3ZsqXE9qO4du3apUcffVQVK1aUp6enqlSpoiFDhuTpd+jQIfXo0UPlypWTj4+P2rZtq23btjn0McZo7NixuuOOOxQUFKRnn31WmZmZDn3Onz+vsLAwffDBB0Wusai/Z7fi/eTixYuKi4vTunXrivT4CxYs0KRJk25aPf/zDPD/e+edd0ypUqVMkyZNzNy5c01iYqL58MMPTZMmTUypUqXM5MmTnVbbrFmzjCRz+PBhp9XwR5cvXzYbN240qampzi7lpitbtqyJiYn5U9vYuHGjOXbsWMkUVES7d+82u3fvLrHtrV271kgyvr6+pkWLFnmWHzp0yNhsNuPn52ciIiLs7VlZWaZZs2bG19fXvPLKK2bFihVmxYoVZvLkyaZdu3bmX//6V76PN3HiRCPJSDKDBw8usf0ojjVr1hgvLy/Trl078+mnn5p169aZuXPnmueee86hX2pqqgkLCzO1atUyn332mfnqq69MixYtjK+vr/n555/t/ebMmWPKli1rZs2aZT7++GMTFBSU5zg888wzpmXLliYnJ6fIdRb19+xWvJ+cPHnSSDJjx47Nsyw1NdVs3LjRXL582d7WqVMnh98blCzCDowxxqxfv96UKlXKdO7c2Vy9etVh2dWrV03nzp1NqVKlzPr1629pXRcvXjQ5OTkuF3ZuZxkZGTfUvyTCjhXkhp0nn3zSSDL79+93WP7yyy+bSpUqmejoaIc/WmvWrDGSzAcffJDvdrOzs/Ntr127tgkKCjKNGjUy/v7+5uLFiyW2LzciIyPDhIaGmk6dOl03ePztb38z7u7u5siRI/a28+fPm8DAQNOzZ097W8+ePc1TTz1ln//3v/9tGjdubJ/fsGGD8fLycghIJcnZYSc/hJ2bi8tYkCTFx8fLZrNp2rRpcnNzc1jm5uamqVOnymaz6bXXXpMkLV26VDabTd98802ebU2bNk02m00//fSTvW3Lli3q2rWrAgICVKZMGd177736+OOPHdbLPbW7atUqDRgwQBUrVpS3t3ee09u5EhIS9NBDD6lSpUoqU6aMqlevrqefflqnTp1y6BcXFyebzaYff/xRPXr0kJ+fn/z9/fX444/r5MmTDn2rVKmizp07a8mSJapbt67KlCmjO++8U++8845Dv/wuY+U+zu7du9WnTx/5+/srODhYAwYM0Pnz5x3WP3funAYOHKiAgAD5+PioU6dOOnToUJFOw+deTpk3b55iY2MVEhIiLy8vtWzZUj/++KND3/79+8vHx0c7d+5Uu3bt5OvrqzZt2kiSzpw5oyFDhuiOO+6Qh4eH7rzzTr300ksOx9tmsykjI0Nz5syxX8L546WhlJQUPf3006pUqZI8PDxUtWpVjRs3TllZWQ51XLtfuc/12rVr9cwzzygwMFAVKlRQjx499Ntvvzmsu2bNGkVFRalChQry8vJS5cqV9fDDD+vixYuFHqdrL2PlPmf/+c9/NHHiRFWtWlU+Pj5q2rSpNm3aVOi2/qht27YKDw93uLySk5OjOXPmKCYmRqVKOb6tnj59WpIUGhqa7/au7S9J33//vXbt2qW//vWvGjRokM6fP6/PPvssT78ff/xRnTt3VlBQkDw9PRUWFqZOnTrp+PHjRd6f6/nkk0+UnJysv/3tb7LZbIX2XbJkiVq3bq2IiAh7m5+fn3r06KEvvvjC/ntx+fJllS1b1t7Hx8dHly9fliRdvXpVTz31lF544QXVrFnzhmrN7/WzadMmNW/eXGXKlFFYWJjGjBmjq1ev5rv+okWL1LRpU5UtW1Y+Pj5q3759ga+pgwcPqmPHjvLx8VF4eLhGjRplf+0cOXJEFStWlCSNGzfO/trp37+/pLyXsaKiovTVV1/p6NGj9r42m03GGNWoUUPt27fPU2t6err8/f01dOjQGzpG/6sIO1B2drbWrl2ryMhIVapUKd8+4eHhatiwodasWaPs7Gz7G+ysWbPy9J09e7YaNGigunXrSpLWrl2r5s2b69y5c5o+fbo+//xz1a9fX7169cp37MOAAQPk7u6uDz/8UJ9++qnc3d3zremXX35R06ZNNW3aNK1atUr//Oc/9f3336tFixb5vpl1795d1atX16effqq4uDgtXbpU7du3z9N3+/btGjlypJ577jktWbJEzZo104gRI/Sf//zneodSkvTwww/rrrvu0meffaYXXnhBCxYs0HPPPWdfnpOToy5dumjBggX6+9//riVLlqhx48bq0KFDkbaf68UXX9ShQ4f03//+V//973/122+/KSoqSocOHXLod+XKFXXt2lWtW7fW559/rnHjxuny5ctq1aqV5s6dq9jYWH311Vd6/PHH9cYbb6hHjx72dTdu3CgvLy917NhRGzdu1MaNGzV16lRJvwed++67TytXrtQ///lPLV++XAMHDlR8fLwGDRpUpH148skn5e7urgULFuiNN97QunXr9Pjjj9uXHzlyRJ06dZKHh4c++OADrVixQq+99prKli2rK1eu3NDxyvXuu+8qISFBkyZN0vz585WRkaGOHTvmCaQFKVWqlPr376+5c+cqOztbkrRq1SodP35cTzzxRJ7+kZGRcnd314gRIzR//nwlJydf9zFmzpwp6ffXQu/eveXt7W1vy5WRkaG2bdvqxIkTDvtUuXJlXbhwoUj7UhTffvutpN/fJ1q0aCEPDw+VL19effr0cQimly5d0i+//GJ/3f9R3bp1denSJfvvZrNmzfTJJ59o9+7dOnr0qN5//301a9ZMkvTmm28qKytLL7zwwp+ufc+ePWrTpo3OnTun2bNna/r06frxxx/16quv5uk7fvx49enTR/fcc48+/vhjffjhh7pw4YLuv/9+7dmzx6Hv1atX1bVrV7Vp00aff/65BgwYoLfeekuvv/66pN+D7YoVKyRJAwcOtL92/vGPf+Rb59SpU9W8eXOFhITY+27cuFE2m03Dhw9XQkKCDhw44LDO3LlzlZaWRtgpKmefWoLzpaSkGEmmd+/ehfbr1auXkWROnDhhjDEmNjbWeHl5mXPnztn77Nmzx0hyGN9z9913m3vvvTfP5bHOnTub0NBQ+2n83FPL/fr1y/PY1zvtnJOTY65evWqOHj1qJJnPP//cvmzs2LFGUp7xBfPnzzeSzLx58+xtERERxmazme3btzv0bdu2rfHz87NfAjp8+LCRZGbNmpXncd544w2HdYcMGWLKlCljvwTw1VdfGUlm2rRpDv3i4+OLdNo793JKgwYNHC4rHDlyxLi7u5snn3zS3hYTE5PvJZTp06cbSebjjz92aH/99deNJLNq1Sp7W0GXsZ5++mnj4+Njjh496tD+n//8x0hyGC9z7X7lPp9DhgxxWPeNN94wkkxycrIxxphPP/3USMrzfBRFy5YtTcuWLe3zuc9ZnTp1TFZWlr39hx9+MJLMRx99VOj2co/7J598Yh+f8+WXXxpjjHn00UdNVFSUMSb/yxEzZ840Pj4+9jE4oaGhpl+/fubbb7/N8zgZGRnGz8/PNGnSxN4WExNjbDabOXjwoL1ty5YtRpJZunRpkY9JcbRv395IMuXKlTPPP/+8WbNmjZk+fbqpUKGCqV69uv018euvvxpJJj4+Ps82FixYYCSZDRs22PexQ4cO9uPRuHFjc+LECXPgwAHj7e2d73Epimt/z3r16mW8vLxMSkqKvS0rK8vcfffdDu8nSUlJxs3NzQwfPtxhexcuXDAhISEOl+ByX1PXvnY6duxoatasaZ8v7DJWfu9nBV3GSktLM76+vmbEiBEO7ffcc49p1apVAUcC1+LMDorMGCNJ9lPZAwYM0KVLl7Ro0SJ7n1mzZsnT01OPPfaYJOngwYP6+eef1bdvX0lSVlaWferYsaOSk5O1b98+h8d5+OGHi1RPamqqBg8erPDwcLm5ucnd3d1++nzv3r15+ufWkKtnz55yc3PT2rVrHdpr1aqlevXqObQ99thjSktLy3NXSX66du3qMF+3bl1dvnxZqampkmS/+6Znz54O/fr06XPdbV9b0x8vK0RERKhZs2Z59kfKe0zXrFmjsmXL6pFHHnFozz3Nnt/lyWt9+eWXatWqlcLCwhye1+joaEkq8C6jP8rvWEnS0aNHJUn169eXh4eHnnrqKc2ZMyfPWavi6NSpk0qXLl3gYxZF1apVFRUVpQ8++ECnT5+2/3dfkAEDBuj48eNasGCBnn32WYWHh2vevHlq2bKl3nzzTYe+H3/8sdLS0hy2N2DAABljHM6kVq9eXeXLl9ff//53TZ8+Pc/Zh4IYYxyer2svOV4rJydHktSrVy+9/vrratWqlZ5++mnNnDlTBw8e1IIFCxz6F3apK3eZt7e3li9fruPHj+vIkSPatGmTgoKCNHjwYPXt21f333+/EhMTFRkZqXLlyqlly5batWtXkfbvj9auXas2bdooODjY3la6dGn16tXLod/KlSuVlZWlfv36ORyXMmXKqGXLlnnuqLLZbOrSpYtDW926dW/od6iofH199cQTT2j27NnKyMiQ9Pvrd8+ePRo2bFiJP55VEXagwMBAeXt76/Dhw4X2O3LkiLy9vRUQECDp91DQqFEj+xtwdna25s2bp4ceesje58SJE5Kk0aNHy93d3WHKvW312jE2BY1t+KOcnBy1a9dOixcv1vPPP69vvvlGP/zwg33sxaVLl/KsExIS4jDv5uamChUq2MdUFNTvj23X9s1PhQoVHOY9PT0dajp9+rTc3NzsxyjXH9+Qi6KgOq+t0dvbW35+fg5tp0+fVkhISJ4/TEFBQXJzcyvSfp44cUJffPFFnue1Vq1akvI+r/m53rGqVq2aVq9eraCgIA0dOlTVqlVTtWrV9Pbbb19328V9zKIaOHCgvvjiC02cOFFeXl55guO1/P391adPH7399tv6/vvv9dNPPyk4OFgvvfSSzp07Z+83c+ZMlSlTRh06dNC5c+d07tw51a1bV1WqVNHs2bPtl878/f2VmJio+vXr68UXX1StWrUUFhamsWPHFjgmRZLmzJmT5zkrTO7xunbcSPv27WWz2ez/AJQvX142my3f350zZ85IUp7f+TvuuMP+D8rcuXO1a9cuvf766zp9+rS6deumwYMHKzk5Wffff7+6d+9e6H7lJ/f3/FrXtuW+TzVq1CjPsVm0aFGe32Vvb2+VKVPGoc3T09M+7qikDR8+XBcuXND8+fMlSVOmTFGlSpX00EMP3ZTHsyK363eB1ZUuXVqtWrXSihUrdPz48XzH7Rw/flxbt25VdHS0w3/FTzzxhIYMGaK9e/fq0KFDSk5Odhi3EBgYKEkaM2aMw1iQP7p2EOL1BkFKv3/mx44dOzR79mzFxMTY2w8ePFjgOikpKbrjjjvs81lZWTp9+nSeP34pKSn5rivl/UNZHBUqVFBWVpbOnDnj8Oaf3+MWpqA6r60xv+NZoUIFff/99zLGOCxPTU1VVlaW/XkrTGBgoOrWrat///vf+S4PCwu77jaK4v7779f999+v7OxsbdmyRZMnT9bIkSMVHBys3r17l8hjFEePHj00dOhQvfbaaxo0aJC8vLxuaP1atWqpd+/emjRpkvbv36/77rtP+/fv1/r16yVJlStXzne9lStXqmPHjpKkOnXqaOHChTLG6KefftLs2bP1yiuvyMvLq8AxL126dNHmzZuLXGfdunW1cOHCApfnDrD28vJS9erVtXPnzjx9du7cKS8vL9155535buP06dMaNWqUJk+erPLly+vLL79UqVKl9OSTT0qSnn/+ef373//W/v377WG6KCpUqFDo6zlX7u/7p59+6jC42lVUr15d0dHRevfddxUdHa1ly5Zp3LhxDu/FKBxndiDp9zBijNGQIUPs/znmys7O1jPPPCNjjMaMGeOwrE+fPipTpoxmz56t2bNn64477lC7du3sy2vWrKkaNWpox44dioyMzHfy9fW94Xpz/0Dn/leea8aMGQWuk/tfUa6PP/5YWVlZeT54bvfu3dqxY4dD24IFC+Tr66sGDRrccK3XatmypSQ5XP6TVOgflPx89NFH9kuL0u+XYTZs2FCkD9Jr06aN0tPT83xY4Ny5c+3Lc3l6euZ71qNz587atWuXqlWrlu/zWlJhJ1fp0qXVuHFjvfvuu5JUpEuKN5OXl5f++c9/qkuXLnrmmWcK7Hf69OkCB1P//PPPkv5fMMwdhPz+++9r7dq1DtPXX38td3f3fD9kz2azqV69enrrrbdUrly5Qo9NhQoV8jxXhenevbtsNpuWL1/u0L58+XIZY9SkSROHvmvWrNGxY8fsbRcuXNDixYvVtWvXPHd65oqNjVWjRo3s4dUYo8zMTPsltvT0dHv7jWjVqpW++eYb+5kb6ff3s2tfe+3bt5ebm5t++eWXAt+nbtSNnjEs6HWWa8SIEfrpp58UExOj0qVLF/kmAPyOMzuQJDVv3lyTJk3SyJEj1aJFCw0bNkyVK1dWUlKS3n33XX3//feaNGmS/Y6JXOXKlVP37t01e/ZsnTt3TqNHj85zK+2MGTMUHR2t9u3bq3///rrjjjt05swZ7d27V9u2bdMnn3xyw/Xefffdqlatml544QUZYxQQEKAvvvhCCQkJBa6zePFiubm5qW3bttq9e7f+8Y9/qF69ennGzoSFhalr166Ki4tTaGio5s2bp4SEBL3++uvy9va+4Vqv1aFDBzVv3lyjRo1SWlqaGjZsqI0bN9qDRn63IucnNTVV3bt3t9+aPHbsWJUpUyZPIM1Pv3799O677yomJkZHjhxRnTp1tH79eo0fP14dO3bUgw8+aO9bp04drVu3Tl988YVCQ0Pl6+urmjVr6pVXXlFCQoKaNWumZ599VjVr1tTly5d15MgRff3115o+fXqBd/cV1fTp07VmzRp16tRJlStX1uXLl+1/7P9Yo7PExsYqNja20D5r167ViBEj1LdvXzVr1kwVKlRQamqqPvroI61YsUL9+vVTpUqVlJWVpblz5+ovf/mL/YzGtbp06aJly5bp5MmT+v777zV16lR169ZNd955p4wxWrx4sc6dO6e2bduW2D7efffdGjp0qKZOnSpfX19FR0dr//79evnll3Xvvfc6vH5Gjx6tDz/8UJ06ddIrr7wiT09Pvfbaa7p8+XKBH6mwZs0affbZZw5jcpo2bapSpUpp6NChevTRRzV58mRVqVLlhm9Ff/nll7Vs2TK1bt1a//znP+Xt7a13333XPvYlV5UqVfTKK6/opZde0qFDh9ShQweVL19eJ06c0A8//KCyZctq3LhxN/TYvr6+ioiI0Oeff642bdooICBAgYGBeT5dO1edOnW0ePFiTZs2TQ0bNlSpUqUcQlbbtm11zz33aO3atXr88ccVFBR0Q/X8z3PKsGi4rI0bN5pHHnnEBAcHGzc3NxMUFGR69Ohhv4siP6tWrbLfVXHtB63l2rFjh+nZs6cJCgoy7u7uJiQkxLRu3dpMnz7d3if3DoXNmzfnWT+/uxf27Nlj2rZta3x9fU358uXNo48+apKSkvLcAZF7l9TWrVtNly5djI+Pj/H19TV9+vSx31mWKyIiwnTq1Ml8+umnplatWsbDw8NUqVLFTJw40aFfYXdjnTx58rq1nzlzxjzxxBOmXLlyxtvb27Rt29Zs2rTJSDJvv/12QYfaGPP/7gr68MMPzbPPPmsqVqxoPD09zf3332+2bNni0DcmJsaULVs23+2cPn3aDB482ISGhho3NzcTERFhxowZ4/CprsYYs337dtO8eXPj7e1tJDnc4XTy5Enz7LPPmqpVqxp3d3cTEBBgGjZsaF566SWTnp5u73ftc1LQc527b2vXrjXG/P772L17dxMREWE8PT1NhQoVTMuWLc2yZcsKPUbGFHw31ptvvpmn77X15eePd2MV5tq7ao4dO2Zefvll07x5cxMSEmLc3NyMr6+vady4sZk8ebL9zrClS5caSWbSpEkFbnvFihVGkpkwYYL5+eefTZ8+fUy1atWMl5eX8ff3N/fdd5+ZPXt2ofUVR1ZWlnnttddM9erVjbu7uwkNDTXPPPOMOXv2bJ6+Bw8eNN26dTN+fn7G29vbtGnTxmzdujXf7V66dMnUqFEj3+ckISHB1KlTx3h7e5smTZqYH3/88bp15vc8fvfdd6ZJkybG09PThISEmL/97W/mvffey/fuzqVLl5pWrVoZPz8/4+npaSIiIswjjzxiVq9ebe9T0Gsq9/X/R6tXrzb33nuv8fT0NJLsdzUW9J7wyCOPmHLlyhmbzZZnW8YYExcXZySZTZs2XfdYwJHNmBs8LwjcZuLi4jRu3DidPHnyumNRqlSpotq1a+vLL7+8RdX9PwsWLFDfvn313Xff5TmD9kfr1q1Tq1at9Mknn1x3UCwA64iMjJTNZruhMVf4HZexACf46KOP9Ouvv6pOnToqVaqUNm3apDfffFMPPPBAoUEHwP+WtLQ07dq1S19++aW2bt2qJUuWOLuk2xJhB3ACX19fLVy4UK+++qoyMjIUGhqq/v375/vJrgD+d23btk2tWrVShQoVNHbsWHXr1s3ZJd2WuIwFAAAsjVvPAQCApRF2AACApRF2AACApTFAWb9/z9Jvv/0mX1/fIn1VAQAAcD5jjC5cuKCwsLBCP5CVsCPpt99+U3h4uLPLAAAAxXDs2LFCP7GdsCPZv5vp2LFjeb4dGgAAuKa0tDSFh4df9zsWCTv6f18q6efnR9gBAOA2c70hKAxQBgAAlkbYAQAAlkbYAQAAlkbYAQAAlkbYAQAAlkbYAQAAlkbYAQAAlkbYAQAAlkbYAQAAlkbYAQAAlkbYAQAAlkbYAQAAlkbYAQAAlkbYAQAAlubm7AKsLikpSadOnXJ2GbeNwMBAVa5c2dllAAAshLBzEyUlJanm3X/R5UsXnV3KbaOMl7f2/byXwAMAKDGEnZvo1KlTunzpov7SZpLKlq/u7HJcXsbZg9r7zUidOnWKsAMAKDGEnVugbPnq8q1Yx9llAADwP4kBygAAwNIIOwAAwNIIOwAAwNIIOwAAwNIIOwAAwNIIOwAAwNIIOwAAwNIIOwAAwNIIOwAAwNKcGnbi4+PVqFEj+fr6KigoSN26ddO+ffsc+hhjFBcXp7CwMHl5eSkqKkq7d+926JOZmanhw4crMDBQZcuWVdeuXXX8+PFbuSsAAMBFOTXsJCYmaujQodq0aZMSEhKUlZWldu3aKSMjw97njTfe0MSJEzVlyhRt3rxZISEhatu2rS5cuGDvM3LkSC1ZskQLFy7U+vXrlZ6ers6dOys7O9sZuwUAAFyIU78ba8WKFQ7zs2bNUlBQkLZu3aoHHnhAxhhNmjRJL730knr06CFJmjNnjoKDg7VgwQI9/fTTOn/+vGbOnKkPP/xQDz74oCRp3rx5Cg8P1+rVq9W+fftbvl8AAMB1uNSYnfPnz0uSAgICJEmHDx9WSkqK2rVrZ+/j6empli1basOGDZKkrVu36urVqw59wsLCVLt2bXufa2VmZiotLc1hAgAA1uQyYccYo9jYWLVo0UK1a9eWJKWkpEiSgoODHfoGBwfbl6WkpMjDw0Ply5cvsM+14uPj5e/vb5/Cw8NLencAAICLcJmwM2zYMP3000/66KOP8iyz2WwO88aYPG3XKqzPmDFjdP78eft07Nix4hcOAABcmkuEneHDh2vZsmVau3atKlWqZG8PCQmRpDxnaFJTU+1ne0JCQnTlyhWdPXu2wD7X8vT0lJ+fn8MEAACsyalhxxijYcOGafHixVqzZo2qVq3qsLxq1aoKCQlRQkKCve3KlStKTExUs2bNJEkNGzaUu7u7Q5/k5GTt2rXL3gcAAPzvcurdWEOHDtWCBQv0+eefy9fX134Gx9/fX15eXrLZbBo5cqTGjx+vGjVqqEaNGho/fry8vb312GOP2fsOHDhQo0aNUoUKFRQQEKDRo0erTp069ruzAADA/y6nhp1p06ZJkqKiohzaZ82apf79+0uSnn/+eV26dElDhgzR2bNn1bhxY61atUq+vr72/m+99Zbc3NzUs2dPXbp0SW3atNHs2bNVunTpW7UrAADARTk17BhjrtvHZrMpLi5OcXFxBfYpU6aMJk+erMmTJ5dgdQAAwApcYoAyAADAzULYAQAAlkbYAQAAlkbYAQAAlkbYAQAAlkbYAQAAlkbYAQAAlkbYAQAAlkbYAQAAlkbYAQAAlkbYAQAAlkbYAQAAlkbYAQAAlkbYAQAAlkbYAQAAlkbYAQAAlkbYAQAAlkbYAQAAlkbYAQAAlkbYAQAAlkbYAQAAlkbYAQAAlkbYAQAAlkbYAQAAlkbYAQAAlkbYAQAAlkbYAQAAlkbYAQAAlkbYAQAAlkbYAQAAlkbYAQAAlubUsPPtt9+qS5cuCgsLk81m09KlSx2W22y2fKc333zT3icqKirP8t69e9/iPQEAAK7KqWEnIyND9erV05QpU/Jdnpyc7DB98MEHstlsevjhhx36DRo0yKHfjBkzbkX5AADgNuDmzAePjo5WdHR0gctDQkIc5j///HO1atVKd955p0O7t7d3nr4AAADSbTRm58SJE/rqq680cODAPMvmz5+vwMBA1apVS6NHj9aFCxcK3VZmZqbS0tIcJgAAYE1OPbNzI+bMmSNfX1/16NHDob1v376qWrWqQkJCtGvXLo0ZM0Y7duxQQkJCgduKj4/XuHHjbnbJAADABdw2YeeDDz5Q3759VaZMGYf2QYMG2X+uXbu2atSoocjISG3btk0NGjTId1tjxoxRbGysfT4tLU3h4eE3p3AAAOBUt0XY+b//+z/t27dPixYtum7fBg0ayN3dXQcOHCgw7Hh6esrT07OkywQAAC7othizM3PmTDVs2FD16tW7bt/du3fr6tWrCg0NvQWVAQAAV+fUMzvp6ek6ePCgff7w4cPavn27AgICVLlyZUm/X2L65JNPNGHChDzr//LLL5o/f746duyowMBA7dmzR6NGjdK9996r5s2b37L9AAAArsupYWfLli1q1aqVfT53HE1MTIxmz54tSVq4cKGMMerTp0+e9T08PPTNN9/o7bffVnp6usLDw9WpUyeNHTtWpUuXviX7AAAAXJtTw05UVJSMMYX2eeqpp/TUU0/luyw8PFyJiYk3ozQAAGARt8WYHQAAgOIi7AAAAEsj7AAAAEsj7AAAAEsj7AAAAEsj7AAAAEsj7AAAAEsj7AAAAEsj7AAAAEsj7AAAAEsj7AAAAEsj7AAAAEsj7AAAAEsj7AAAAEsj7AAAAEsj7AAAAEsj7AAAAEsj7AAAAEsj7AAAAEsj7AAAAEsj7AAAAEsj7AAAAEsj7AAAAEsj7AAAAEsj7AAAAEsj7AAAAEsj7AAAAEsj7AAAAEsj7AAAAEsj7AAAAEsj7AAAAEtzatj59ttv1aVLF4WFhclms2np0qUOy/v37y+bzeYwNWnSxKFPZmamhg8frsDAQJUtW1Zdu3bV8ePHb+FeAAAAV+bUsJORkaF69eppypQpBfbp0KGDkpOT7dPXX3/tsHzkyJFasmSJFi5cqPXr1ys9PV2dO3dWdnb2zS4fAADcBtyc+eDR0dGKjo4utI+np6dCQkLyXXb+/HnNnDlTH374oR588EFJ0rx58xQeHq7Vq1erffv2JV4zAAC4vbj8mJ1169YpKChId911lwYNGqTU1FT7sq1bt+rq1atq166dvS0sLEy1a9fWhg0bCtxmZmam0tLSHCYAAGBNLh12oqOjNX/+fK1Zs0YTJkzQ5s2b1bp1a2VmZkqSUlJS5OHhofLlyzusFxwcrJSUlAK3Gx8fL39/f/sUHh5+U/cDAAA4j1MvY11Pr1697D/Xrl1bkZGRioiI0FdffaUePXoUuJ4xRjabrcDlY8aMUWxsrH0+LS2NwAMAgEW59Jmda4WGhioiIkIHDhyQJIWEhOjKlSs6e/asQ7/U1FQFBwcXuB1PT0/5+fk5TAAAwJpuq7Bz+vRpHTt2TKGhoZKkhg0byt3dXQkJCfY+ycnJ2rVrl5o1a+asMgEAgAtx6mWs9PR0HTx40D5/+PBhbd++XQEBAQoICFBcXJwefvhhhYaG6siRI3rxxRcVGBio7t27S5L8/f01cOBAjRo1ShUqVFBAQIBGjx6tOnXq2O/OAgAA/9ucGna2bNmiVq1a2edzx9HExMRo2rRp2rlzp+bOnatz584pNDRUrVq10qJFi+Tr62tf56233pKbm5t69uypS5cuqU2bNpo9e7ZKly59y/cHAAC4HqeGnaioKBljCly+cuXK626jTJkymjx5siZPnlySpQEAAIu4rcbsAAAA3CjCDgAAsDTCDgAAsDTCDgAAsDTCDgAAsDTCDgAAsDTCDgAAsDTCDgAAsDTCDgAAsDTCDgAAsDTCDgAAsDTCDgAAsDTCDgAAsDTCDgAAsDTCDgAAsDTCDgAAsDTCDgAAsDTCDgAAsDTCDgAAsDTCDgAAsDTCDgAAsDTCDgAAsDTCDgAAsDTCDgAAsDTCDgAAsDTCDgAAsDTCDgAAsLRihZ3Dhw+XdB0AAAA3RbHCTvXq1dWqVSvNmzdPly9fLumaAAAASkyxws6OHTt07733atSoUQoJCdHTTz+tH374oaRrAwAA+NOKFXZq166tiRMn6tdff9WsWbOUkpKiFi1aqFatWpo4caJOnjxZ0nUCAAAUy58aoOzm5qbu3bvr448/1uuvv65ffvlFo0ePVqVKldSvXz8lJycXuv63336rLl26KCwsTDabTUuXLrUvu3r1qv7+97+rTp06Klu2rMLCwtSvXz/99ttvDtuIioqSzWZzmHr37v1ndgsAAFjInwo7W7Zs0ZAhQxQaGqqJEydq9OjR+uWXX7RmzRr9+uuveuihhwpdPyMjQ/Xq1dOUKVPyLLt48aK2bdumf/zjH9q2bZsWL16s/fv3q2vXrnn6Dho0SMnJyfZpxowZf2a3AACAhbgVZ6WJEydq1qxZ2rdvnzp27Ki5c+eqY8eOKlXq9+xUtWpVzZgxQ3fffXeh24mOjlZ0dHS+y/z9/ZWQkODQNnnyZN13331KSkpS5cqV7e3e3t4KCQkpzq4AAACLK9aZnWnTpumxxx5TUlKSli5dqs6dO9uDTq7KlStr5syZJVJkrvPnz8tms6lcuXIO7fPnz1dgYKBq1aql0aNH68KFC4VuJzMzU2lpaQ4TAACwpmKd2Tlw4MB1+3h4eCgmJqY4m8/X5cuX9cILL+ixxx6Tn5+fvb1v376qWrWqQkJCtGvXLo0ZM0Y7duzIc1boj+Lj4zVu3LgSqw0AALiuYoWdWbNmycfHR48++qhD+yeffKKLFy+WaMiRfh+s3Lt3b+Xk5Gjq1KkOywYNGmT/uXbt2qpRo4YiIyO1bds2NWjQIN/tjRkzRrGxsfb5tLQ0hYeHl2jNAADANRTrMtZrr72mwMDAPO1BQUEaP378ny7qj65evaqePXvq8OHDSkhIcDirk58GDRrI3d290LNPnp6e8vPzc5gAAIA1FevMztGjR1W1atU87REREUpKSvrTReXKDToHDhzQ2rVrVaFCheuus3v3bl29elWhoaElVgcAALh9FSvsBAUF6aefflKVKlUc2nfs2FGkQJIrPT1dBw8etM8fPnxY27dvV0BAgMLCwvTII49o27Zt+vLLL5Wdna2UlBRJUkBAgDw8PPTLL79o/vz56tixowIDA7Vnzx6NGjVK9957r5o3b16cXQMAABZTrLDTu3dvPfvss/L19dUDDzwgSUpMTNSIESNu6AP9tmzZolatWtnnc8fRxMTEKC4uTsuWLZMk1a9f32G9tWvXKioqSh4eHvrmm2/09ttvKz09XeHh4erUqZPGjh2r0qVLF2fXAACAxRQr7Lz66qs6evSo2rRpIze33zeRk5Ojfv363dCYnaioKBljClxe2DJJCg8PV2JiYpEfDwAA/O8pVtjx8PDQokWL9K9//Us7duyQl5eX6tSpo4iIiJKuDwAA4E8pVtjJddddd+muu+4qqVoAAABKXLHCTnZ2tmbPnq1vvvlGqampysnJcVi+Zs2aEikOAADgzypW2BkxYoRmz56tTp06qXbt2rLZbCVdFwAAQIkoVthZuHChPv74Y3Xs2LGk6wEAAChRxfoEZQ8PD1WvXr2kawEAAChxxQo7o0aN0ttvv33dW8MBAACcrViXsdavX6+1a9dq+fLlqlWrltzd3R2WL168uESKAwAA+LOKFXbKlSun7t27l3QtAAAAJa5YYWfWrFklXQcAAMBNUawxO5KUlZWl1atXa8aMGbpw4YIk6bffflN6enqJFQcAAPBnFevMztGjR9WhQwclJSUpMzNTbdu2la+vr9544w1dvnxZ06dPL+k6AQAAiqVYZ3ZGjBihyMhInT17Vl5eXvb27t2765tvvimx4gAAAP6sYt+N9d1338nDw8OhPSIiQr/++muJFAYAAFASinVmJycnR9nZ2Xnajx8/Ll9f3z9dFAAAQEkpVthp27atJk2aZJ+32WxKT0/X2LFj+QoJAADgUop1Geutt95Sq1atdM899+jy5ct67LHHdODAAQUGBuqjjz4q6RoBAACKrVhhJywsTNu3b9dHH32kbdu2KScnRwMHDlTfvn0dBiwDAAA4W7HCjiR5eXlpwIABGjBgQEnWAwAAUKKKFXbmzp1b6PJ+/foVqxgAAICSVqywM2LECIf5q1ev6uLFi/Lw8JC3tzdhBwAAuIxi3Y119uxZhyk9PV379u1TixYtGKAMAABcSrG/G+taNWrU0GuvvZbnrA8AAIAzlVjYkaTSpUvrt99+K8lNAgAA/CnFGrOzbNkyh3ljjJKTkzVlyhQ1b968RAoDAAAoCcUKO926dXOYt9lsqlixolq3bq0JEyaURF0AAAAlolhhJycnp6TrAAAAuClKdMwOAACAqynWmZ3Y2Ngi9504cWJxHgIAAKBEFCvs/Pjjj9q2bZuysrJUs2ZNSdL+/ftVunRpNWjQwN7PZrOVTJUAAADFVKyw06VLF/n6+mrOnDkqX768pN8/aPCJJ57Q/fffr1GjRpVokQAAAMVVrDE7EyZMUHx8vD3oSFL58uX16quv3tDdWN9++626dOmisLAw2Ww2LV261GG5MUZxcXEKCwuTl5eXoqKitHv3boc+mZmZGj58uAIDA1W2bFl17dpVx48fL85uAQAACypW2ElLS9OJEyfytKempurChQtF3k5GRobq1aunKVOm5Lv8jTfe0MSJEzVlyhRt3rxZISEhatu2rcNjjBw5UkuWLNHChQu1fv16paenq3PnzsrOzr7xHQMAAJZTrMtY3bt31xNPPKEJEyaoSZMmkqRNmzbpb3/7m3r06FHk7URHRys6OjrfZcYYTZo0SS+99JJ9m3PmzFFwcLAWLFigp59+WufPn9fMmTP14Ycf6sEHH5QkzZs3T+Hh4Vq9erXat29fnN0DAAAWUqwzO9OnT1enTp30+OOPKyIiQhEREerbt6+io6M1derUEins8OHDSklJUbt27extnp6eatmypTZs2CBJ2rp1q65everQJywsTLVr17b3yU9mZqbS0tIcJgAAYE3FCjve3t6aOnWqTp8+bb8z68yZM5o6darKli1bIoWlpKRIkoKDgx3ag4OD7ctSUlLk4eHhMHbo2j75iY+Pl7+/v30KDw8vkZoBAIDr+VMfKpicnKzk5GTdddddKlu2rIwxJVWX3bW3rxtjrntL+/X6jBkzRufPn7dPx44dK5FaAQCA6ylW2Dl9+rTatGmju+66Sx07dlRycrIk6cknnyyx285DQkIkKc8ZmtTUVPvZnpCQEF25ckVnz54tsE9+PD095efn5zABAABrKlbYee655+Tu7q6kpCR5e3vb23v16qUVK1aUSGFVq1ZVSEiIEhIS7G1XrlxRYmKimjVrJklq2LCh3N3dHfokJydr165d9j4AAOB/W7Huxlq1apVWrlypSpUqObTXqFFDR48eLfJ20tPTdfDgQfv84cOHtX37dgUEBKhy5coaOXKkxo8frxo1aqhGjRoaP368vL299dhjj0mS/P39NXDgQI0aNUoVKlRQQECARo8erTp16tjvzgIAAP/bihV2MjIyHM7o5Dp16pQ8PT2LvJ0tW7aoVatW9vnc79yKiYnR7Nmz9fzzz+vSpUsaMmSIzp49q8aNG2vVqlXy9fW1r/PWW2/Jzc1NPXv21KVLl9SmTRvNnj1bpUuXLs6uAQAAiylW2HnggQc0d+5c/etf/5L0+yDinJwcvfnmmw7h5XqioqIKHdRss9kUFxenuLi4AvuUKVNGkydP1uTJk4v8uAAA4H9HscLOm2++qaioKG3ZskVXrlzR888/r927d+vMmTP67rvvSrpGAACAYivWAOV77rlHP/30k+677z61bdtWGRkZ6tGjh3788UdVq1atpGsEAAAoths+s5P7icUzZszQuHHjbkZNAAAAJeaGz+y4u7tr165d1/1gPwAAAFdQrMtY/fr108yZM0u6FgAAgBJXrAHKV65c0X//+18lJCQoMjIyz/dhTZw4sUSKAwAA+LNuKOwcOnRIVapU0a5du9SgQQNJ0v79+x36cHkLAAC4khsKOzVq1FBycrLWrl0r6fevh3jnnXcK/R4qAAAAZ7qhMTvXfgDg8uXLlZGRUaIFAQAAlKRiDVDOVdinHwMAALiCGwo7Npstz5gcxugAAABXdkNjdowx6t+/v/3LPi9fvqzBgwfnuRtr8eLFJVchAADAn3BDYScmJsZh/vHHHy/RYgAAAEraDYWdWbNm3aw6AAAAboo/NUAZAADA1RF2AACApRF2AACApRF2AACApRF2AACApRF2AACApRF2AACApRF2AACApRF2AACApRF2AACApRF2AACApRF2AACApRF2AACApRF2AACApRF2AACApRF2AACApRF2AACApbl82KlSpYpsNlueaejQoZKk/v3751nWpEkTJ1cNAABchZuzC7iezZs3Kzs72z6/a9cutW3bVo8++qi9rUOHDpo1a5Z93sPD45bWCAAAXJfLh52KFSs6zL/22muqVq2aWrZsaW/z9PRUSEjIrS4NAADcBlz+MtYfXblyRfPmzdOAAQNks9ns7evWrVNQUJDuuusuDRo0SKmpqYVuJzMzU2lpaQ4TAACwptsq7CxdulTnzp1T//797W3R0dGaP3++1qxZowkTJmjz5s1q3bq1MjMzC9xOfHy8/P397VN4ePgtqB4AADiDy1/G+qOZM2cqOjpaYWFh9rZevXrZf65du7YiIyMVERGhr776Sj169Mh3O2PGjFFsbKx9Pi0tjcADAIBF3TZh5+jRo1q9erUWL15caL/Q0FBFRETowIEDBfbx9PSUp6dnSZcIAABc0G1zGWvWrFkKCgpSp06dCu13+vRpHTt2TKGhobeoMgAA4Mpui7CTk5OjWbNmKSYmRm5u/+9kVHp6ukaPHq2NGzfqyJEjWrdunbp06aLAwEB1797diRUDAABXcVtcxlq9erWSkpI0YMAAh/bSpUtr586dmjt3rs6dO6fQ0FC1atVKixYtkq+vr5OqBQAAruS2CDvt2rWTMSZPu5eXl1auXOmEigAAwO3itriMBQAAUFyEHQAAYGmEHQAAYGmEHQAAYGmEHQAAYGmEHQAAYGmEHQAAYGmEHQAAYGmEHQAAYGmEHQAAYGmEHQAAYGmEHQAAYGmEHQAAYGmEHQAAYGmEHQAAYGmEHQAAYGmEHQAAYGmEHQAAYGmEHQAAYGmEHQAAYGmEHQAAYGmEHQAAYGmEHQAAYGmEHQAAYGmEHQAAYGmEHQAAYGmEHQAAYGmEHQAAYGmEHQAAYGmEHQAAYGmEHQAAYGkuHXbi4uJks9kcppCQEPtyY4zi4uIUFhYmLy8vRUVFaffu3U6sGAAAuBqXDjuSVKtWLSUnJ9unnTt32pe98cYbmjhxoqZMmaLNmzcrJCREbdu21YULF5xYMQAAcCUuH3bc3NwUEhJinypWrCjp97M6kyZN0ksvvaQePXqodu3amjNnji5evKgFCxY4uWoAAOAqXD7sHDhwQGFhYapatap69+6tQ4cOSZIOHz6slJQUtWvXzt7X09NTLVu21IYNGwrdZmZmptLS0hwmAABgTS4ddho3bqy5c+dq5cqVev/995WSkqJmzZrp9OnTSklJkSQFBwc7rBMcHGxfVpD4+Hj5+/vbp/Dw8Ju2DwAAwLlcOuxER0fr4YcfVp06dfTggw/qq6++kiTNmTPH3sdmszmsY4zJ03atMWPG6Pz58/bp2LFjJV88AABwCS4ddq5VtmxZ1alTRwcOHLDflXXtWZzU1NQ8Z3uu5enpKT8/P4cJAABY020VdjIzM7V3716FhoaqatWqCgkJUUJCgn35lStXlJiYqGbNmjmxSgAA4ErcnF1AYUaPHq0uXbqocuXKSk1N1auvvqq0tDTFxMTIZrNp5MiRGj9+vGrUqKEaNWpo/Pjx8vb21mOPPebs0gEAgItw6bBz/Phx9enTR6dOnVLFihXVpEkTbdq0SREREZKk559/XpcuXdKQIUN09uxZNW7cWKtWrZKvr6+TKwcAAK7CpcPOwoULC11us9kUFxenuLi4W1MQAAC47dxWY3YAAABuFGEHAABYGmEHAABYGmEHAABYGmEHAABYGmEHAABYGmEHAABYGmEHAABYGmEHAABYGmEHAABYGmEHAABYGmEHAABYGmEHAABYGmEHAABYGmEHAABYGmEHAABYGmEHAABYGmEHAABYGmEHAABYGmEHAABYGmEHAABYGmEHAABYGmEHAABYGmEHAABYGmEHAABYGmEHAABYGmEHAABYGmEHAABYGmEHAABYGmEHAABYGmEHAABYmkuHnfj4eDVq1Ei+vr4KCgpSt27dtG/fPoc+/fv3l81mc5iaNGnipIoBAICrcemwk5iYqKFDh2rTpk1KSEhQVlaW2rVrp4yMDId+HTp0UHJysn36+uuvnVQxAABwNW7OLqAwK1ascJifNWuWgoKCtHXrVj3wwAP2dk9PT4WEhNzq8gAAwG3Apc/sXOv8+fOSpICAAIf2devWKSgoSHfddZcGDRqk1NTUQreTmZmptLQ0hwkAAFjTbRN2jDGKjY1VixYtVLt2bXt7dHS05s+frzVr1mjChAnavHmzWrdurczMzAK3FR8fL39/f/sUHh5+K3YBAAA4gUtfxvqjYcOG6aefftL69esd2nv16mX/uXbt2oqMjFRERIS++uor9ejRI99tjRkzRrGxsfb5tLQ0Ag8AABZ1W4Sd4cOHa9myZfr2229VqVKlQvuGhoYqIiJCBw4cKLCPp6enPD09S7pMAADgglw67BhjNHz4cC1ZskTr1q1T1apVr7vO6dOndezYMYWGht6CCgEAgKtz6TE7Q4cO1bx587RgwQL5+voqJSVFKSkpunTpkiQpPT1do0eP1saNG3XkyBGtW7dOXbp0UWBgoLp37+7k6gEAgCtw6TM706ZNkyRFRUU5tM+aNUv9+/dX6dKltXPnTs2dO1fnzp1TaGioWrVqpUWLFsnX19cJFQMAAFfj0mHHGFPoci8vL61cufIWVQMAAG5HLn0ZCwAA4M8i7AAAAEsj7AAAAEsj7AAAAEsj7AAAAEsj7AAAAEsj7AAAAEsj7AAAAEsj7AAAAEtz6U9QBoCSkJSUpFOnTjm7jNtCYGCgKleu7OwygBJF2IHL2bt3r7NLuC3wR6lokpKSVPPuv+jypYvOLuW2UMbLW/t+3svvFiyFsAOXkXkxVbKV0uOPP+7sUm4L/FEqmlOnTunypYv6S5tJKlu+urPLcWkZZw9q7zcjderUKX6vYCmEHbiMrMw0yeTwR6kI+KN048qWry7finWcXQYAJyDswOXwRwkAUJK4GwsAAFgaYQcAAFgaYQcAAFgaYQcAAFgaYQcAAFgaYQcAAFgat54DtzE+bfr6OEYACDvAbYhPmwaAoiPsALchPm266E4dXasjmyc4uwwATkTYAW5jfNr09WWcPejsEgA4GQOUAQCApRF2AACApRF2AACApRF2AACApRF2AACApRF2AACApVnm1vOpU6fqzTffVHJysmrVqqVJkybp/vvvd3ZZAACLSkpK0qlTp5xdxm0hMDBQlStXdtrjWyLsLFq0SCNHjtTUqVPVvHlzzZgxQ9HR0dqzZ49TDy4AwJqSkpJU8+6/6PKli84u5bZQxstb+37e67S/yZYIOxMnTtTAgQP15JNPSpImTZqklStXatq0aYqPj3dydQBwe+H7xK5v7969unzpIp9iXgQZZw9q7zcjderUKcJOcV25ckVbt27VCy+84NDerl07bdiwwUlVAcDth+9cu3F8ivnt4bYPO6dOnVJ2draCg4Md2oODg5WSkpLvOpmZmcrMzLTPnz9/XpKUlpZWorWlp6f/vt2Tu5R9lVOd15P7sf4cr+vjWBUdx6rozqdsk0yOwus/Lc+yoc4ux6WlnfxJqfsX83tVBBnnDkn6/W9iSf+dzd2eMabwjuY29+uvvxpJZsOGDQ7tr776qqlZs2a+64wdO9ZIYmJiYmJiYrLAdOzYsUKzwm1/ZicwMFClS5fOcxYnNTU1z9meXGPGjFFsbKx9PicnR2fOnFGFChVks9lKrLa0tDSFh4fr2LFj8vPzK7HtWhXHq+g4VkXHsSo6jlXRcayK7mYeK2OMLly4oLCwsEL73fZhx8PDQw0bNlRCQoK6d+9ub09ISNBDDz2U7zqenp7y9PR0aCtXrtxNq9HPz48Xww3geBUdx6roOFZFx7EqOo5V0d2sY+Xv73/dPrd92JGk2NhY/fWvf1VkZKSaNm2q9957T0lJSRo8eLCzSwMAAE5mibDTq1cvnT59Wq+88oqSk5NVu3Ztff3114qIiHB2aQAAwMksEXYkaciQIRoyZIizy3Dg6empsWPH5rlkhvxxvIqOY1V0HKui41gVHceq6FzhWNmMud79WgAAALcvvggUAABYGmEHAABYGmEHAABYGmEHAABYGmHnJpo6daqqVq2qMmXKqGHDhvq///s/Z5fkkr799lt16dJFYWFhstlsWrp0qbNLcknx8fFq1KiRfH19FRQUpG7dumnfvn3OLstlTZs2TXXr1rV/kFnTpk21fPlyZ5fl8uLj42Wz2TRy5Ehnl+KS4uLiZLPZHKaQkBBnl+Wyfv31Vz3++OOqUKGCvL29Vb9+fW3duvWW10HYuUkWLVqkkSNH6qWXXtKPP/6o+++/X9HR0UpKSnJ2aS4nIyND9erV05QpU5xdiktLTEzU0KFDtWnTJiUkJCgrK0vt2rVTRkaGs0tzSZUqVdJrr72mLVu2aMuWLWrdurUeeugh7d6929mluazNmzfrvffeU926dZ1dikurVauWkpOT7dPOnTudXZJLOnv2rJo3by53d3ctX75ce/bs0YQJE27qNxYUhFvPb5LGjRurQYMGmjZtmr3tL3/5i7p166b4+HgnVubabDablixZom7dujm7FJd38uRJBQUFKTExUQ888ICzy7ktBAQE6M0339TAgQOdXYrLSU9PV4MGDTR16lS9+uqrql+/viZNmuTsslxOXFycli5dqu3btzu7FJf3wgsv6LvvvnOJqxqc2bkJrly5oq1bt6pdu3YO7e3atdOGDRucVBWs5vz585J+/wOOwmVnZ2vhwoXKyMhQ06ZNnV2OSxo6dKg6deqkBx980NmluLwDBw4oLCxMVatWVe/evXXo0CFnl+SSli1bpsjISD366KMKCgrSvffeq/fff98ptRB2boJTp04pOzs7z7euBwcH5/l2dqA4jDGKjY1VixYtVLt2bWeX47J27twpHx8feXp6avDgwVqyZInuueceZ5flchYuXKht27Zx1rkIGjdurLlz52rlypV6//33lZKSombNmun06dPOLs3lHDp0SNOmTVONGjW0cuVKDR48WM8++6zmzp17y2uxzNdFuCKbzeYwb4zJ0wYUx7Bhw/TTTz9p/fr1zi7FpdWsWVPbt2/XuXPn9NlnnykmJkaJiYkEnj84duyYRowYoVWrVqlMmTLOLsflRUdH23+uU6eOmjZtqmrVqmnOnDmKjY11YmWuJycnR5GRkRo/frwk6d5779Xu3bs1bdo09evX75bWwpmdmyAwMFClS5fOcxYnNTU1z9ke4EYNHz5cy5Yt09q1a1WpUiVnl+PSPDw8VL16dUVGRio+Pl716tXT22+/7eyyXMrWrVuVmpqqhg0bys3NTW5ubkpMTNQ777wjNzc3ZWdnO7tEl1a2bFnVqVNHBw4ccHYpLic0NDTPPxZ/+ctfnHKjDmHnJvDw8FDDhg2VkJDg0J6QkKBmzZo5qSrc7owxGjZsmBYvXqw1a9aoatWqzi7ptmOMUWZmprPLcClt2rTRzp07tX37dvsUGRmpvn37avv27SpdurSzS3RpmZmZ2rt3r0JDQ51distp3rx5no/H2L9/vyIiIm55LVzGukliY2P117/+VZGRkWratKnee+89JSUlafDgwc4uzeWkp6fr4MGD9vnDhw9r+/btCggIUOXKlZ1YmWsZOnSoFixYoM8//1y+vr72M4f+/v7y8vJycnWu58UXX1R0dLTCw8N14cIFLVy4UOvWrdOKFSucXZpL8fX1zTPuq2zZsqpQoQLjwfIxevRodenSRZUrV1ZqaqpeffVVpaWlKSYmxtmluZznnntOzZo10/jx49WzZ0/98MMPeu+99/Tee+/d+mIMbpp3333XREREGA8PD9OgQQOTmJjo7JJc0tq1a42kPFNMTIyzS3Mp+R0jSWbWrFnOLs0lDRgwwP76q1ixomnTpo1ZtWqVs8u6LbRs2dKMGDHC2WW4pF69epnQ0FDj7u5uwsLCTI8ePczu3budXZbL+uKLL0zt2rWNp6enufvuu817773nlDr4nB0AAGBpjNkBAACWRtgBAACWRtgBAACWRtgBAACWRtgBAACWRtgBAACWRtgBAACWRtgBgCKKiorSyJEjnV0GgBvEhwoCuOlOnjypsLAwnT9/Xh4eHvL399fevXud9nUgUVFRql+/viZNmnRD6505c0bu7u7y9fW9OYUBuCn4biwAN93GjRtVv359eXt76/vvv79p33t25coVeXh4lPh2cwUEBNy0bQO4ebiMBeCm27Bhg5o3by5JWr9+vf3nwvTv31/dunXTuHHjFBQUJD8/Pz399NO6cuWKvU9UVJSGDRum2NhYBQYGqm3btpKkxMRE3XffffL09FRoaKheeOEFZWVl2bebmJiot99+WzabTTabTUeOHJEk7dmzRx07dpSPj4+Cg4P117/+VadOnXJ4vD9exqpSpYrGjx+vAQMGyNfXV5UrV3b4ksMrV65o2LBhCg0NVZkyZVSlShXFx8cX+zgCKB7CDoCbIikpSeXKlVO5cuU0ceJEzZgxQ+XKldOLL76opUuXqly5choyZEih2/jmm2+0d+9erV27Vh999JGWLFmicePGOfSZM2eO3Nzc9N1332nGjBn69ddf1bFjRzVq1Eg7duzQtGnTNHPmTL366quSpLfffltNmzbVoEGDlJycrOTkZIWHhys5OVktW7ZU/fr1tWXLFq1YsUInTpxQz549C61xwoQJioyM1I8//qghQ4bomWee0c8//yxJeuedd7Rs2TJ9/PHH2rdvn+bNm6cqVaoU/6ACKB6nfP0oAMu7evWqOXz4sNmxY4dxd3c327dvNwcPHjQ+Pj4mMTHRHD582Jw8ebLA9WNiYkxAQIDJyMiwt02bNs34+PiY7OxsY8zv385dv359h/VefPFFU7NmTZOTk2Nve/fdd/Osd+23ev/jH/8w7dq1c2g7duyYkWT27duX73oRERHm8ccft8/n5OSYoKAgM23aNGOMMcOHDzetW7d2qAXArceZHQA3hZubm6pUqaKff/5ZjRo1Ur169ZSSkqLg4GA98MADqlKligIDAwvdRr169eTt7W2fb9q0qdLT03Xs2DF7W2RkpMM6e/fuVdOmTWWz2extzZs3V3p6uo4fP17gY23dulVr166Vj4+Pfbr77rslSb/88kuB69WtW9f+s81mU0hIiFJTUyX9fsls+/btqlmzpp599lmtWrWq0P0FcHMwQBnATVGrVi0dPXpUV69eVU5Ojnx8fJSVlaWsrCz5+PgoIiJCu3fvLta2/xhkypYt67DMGOOwPLft2vWulZOToy5duuj111/Psyw0NLTA9dzd3fPUlpOTI0lq0KCBDh8+rOXLl2v16tXq2bOnHnzwQX366acFbg9AySPsALgpvv76a129elVt2rTRG2+8oYYNG6p3797q37+/OnTokCck5GfHjh26dOmSvLy8JEmbNm2Sj4+PKlWqVOA699xzjz777DOH0LNhwwb5+vrqjjvukCR5eHgoOzvbYb0GDRros88+U5UqVeTmVnJvjX5+furVq5d69eqlRx55RB06dNCZM2e4swu4hbiMBeCmiIiIkI+Pj06cOKGHHnpIlStX1p49e9SjRw9Vr15dERER193GlStXNHDgQO3Zs0fLly/X2LFjNWzYMJUqVfBb15AhQ3Ts2DENHz5cP//8sz7//HONHTtWsbGx9vWqVKmi77//XkeOHNGpU6eUk5OjoUOH6syZM+rTp49++OEHHTp0SKtWrdKAAQPyBKOieuutt7Rw4UL9/PPP2r9/vz755BOFhISoXLlyxdoegOIh7AC4adatW6dGjRqpTJky+v7773XHHXcoLCysyOu3adNGNWrU0AMPPKCePXuqS5cuiouLK3SdO+64Q19//bV++OEH1atXT4MHD9bAgQP18ssv2/uMHj1apUuX1j333KOKFSsqKSlJYWFh+u6775Sdna327durdu3aGjFihPz9/QsNV4Xx8fHR66+/rsjISDVq1EhHjhzR119/XeztASgePkEZgEvq37+/zp07p6VLlzq7FAC3Of69AAAAlkbYAQAAlsZlLAAAYGmc2QEAAJZG2AEAAJZG2AEAAJZG2AEAAJZG2AEAAJZG2AEAAJZG2AEAAJZG2AEAAJZG2AEAAJb2/wEWd47i754voAAAAABJRU5ErkJggg==",
      "text/plain": [
       "<Figure size 640x480 with 1 Axes>"
      ]
     },
     "metadata": {},
     "output_type": "display_data"
    },
    {
     "data": {
      "image/png": "iVBORw0KGgoAAAANSUhEUgAAAjsAAAHFCAYAAAAUpjivAAAAOXRFWHRTb2Z0d2FyZQBNYXRwbG90bGliIHZlcnNpb24zLjUuMSwgaHR0cHM6Ly9tYXRwbG90bGliLm9yZy/YYfK9AAAACXBIWXMAAA9hAAAPYQGoP6dpAABK4klEQVR4nO3dd1gU5/428HulLG1BAWlKixKNghVjV1BBUbGQ2BOxxGjsB0mOxiRijhGNkWgsRHMMaOwxiiZWVCTHWGJXsCsIKohYQFCpz/uHL/NzXUBEcJfJ/bmuuS7mmWdmvzMLy73PzOwqhBACRERERDJVTdsFEBEREVUmhh0iIiKSNYYdIiIikjWGHSIiIpI1hh0iIiKSNYYdIiIikjWGHSIiIpI1hh0iIiKSNYYdIiIikjWGHVJz5MgR9OvXD/b29jA0NISdnR3ef/99HD58WKt1RUZGQqFQIDExUat1FElMTIRCoUBkZKS2S6l0s2fPRlRU1GttQ6FQICQkpELqKSsvLy94eXlV2PYOHDgAhUJR6vPeqVMnKBQKuLi4qLVnZ2dj7ty5aNy4MczNzaFSqVCnTh30798fsbGxxW4rPT0dSqUSCoUCx48fr7D9KI+rV6/iww8/hJOTE4yNjVGnTh0EBQXh3r17Gn2vX7+OgIAAVK9eHWZmZvDx8cHJkyfV+gghMGPGDNSqVQs2NjaYOHEicnJy1PpkZGTAwcEBP//8c5nrLOvv2Zt4PXn8+DFCQkJw4MCBMj3+2rVrsWDBgkqr5x9PEP1/P/zwg6hWrZpo1aqVWLVqlYiNjRW//PKLaNWqlahWrZpYtGiR1mqLiIgQAERCQoLWanje06dPxeHDh0VaWpq2S6l0pqamIjAw8LW2cfjwYZGcnFwxBZVRfHy8iI+Pr7DtxcTECABCpVKJdu3aaSy/fv26UCgUwtzcXDg7O0vt+fn5ok2bNkKlUomvv/5a7Nq1S+zatUssWrRI+Pr6iv/85z/FPl5YWJgAIACIMWPGVNh+vKq0tDRhZWUlXF1dRWRkpNi/f7+YP3++MDMzE02aNBEFBQVqfR0cHETDhg3Fb7/9JrZv3y7atWsnVCqVuHjxotRv5cqVwtTUVERERIiNGzcKGxsbjePwySefiI4dO4rCwsIy11rW37M38Xpy9+5dAUDMmDFDY1laWpo4fPiwePr0qdTWo0cPtd8bqlgMOySEEOLgwYOiWrVqomfPniIvL09tWV5enujZs6eoVq2aOHjw4But6/Hjx6KwsFDnwk5Vlp2d/Ur9KyLsyEFR2Pnoo48EAHH58mW15V988YWoXbu28PPzU/untX//fgFA/Pzzz8Vu9/mw8Dx3d3dhY2MjWrRoISwsLMTjx48rbF9exU8//SQAiL1796q1z549WwAQJ0+elNo+/fRTYWBgIBITE6W2jIwMYW1tLfr37y+19e/fX3z88cfS/DfffCNatmwpzR86dEgYGxurBaSKpO2wUxyGncrF01gEAAgNDYVCoUB4eDj09fXVlunr62Pp0qVQKBSYM2cOACAqKgoKhQL79u3T2FZ4eDgUCgXOnj0rtR0/fhy9evWCpaUljIyM0LRpU2zcuFFtvaKh3T179mDEiBGoWbMmTExMNIa3i0RHR6N3796oXbs2jIyMULduXYwePRrp6elq/UJCQqBQKHDq1CkEBATA3NwcFhYW+OCDD3D37l21vi4uLujZsye2bNmCRo0awcjICG+99RZ++OEHtX7FncYqepz4+HgMGjQIFhYWsLW1xYgRI5CRkaG2/sOHDzFy5EhYWlrCzMwMPXr0wPXr18s0DF90OmX16tUICgqCnZ0djI2N0bFjR5w6dUqt77Bhw2BmZoZz587B19cXKpUKnTt3BgDcv38fY8eORa1atWBoaIi33noL06dPVzveCoUC2dnZWLlypXQK5/lTQ6mpqRg9ejRq164NQ0NDuLq6YubMmcjPz1er48X9KnquY2Ji8Mknn8Da2hpWVlYICAjA7du31dbdv38/vLy8YGVlBWNjYzg5OeG9997D48ePSz1OL57GKnrOvvvuO4SFhcHV1RVmZmZo3bo1jhw5Uuq2nufj4wNHR0e10yuFhYVYuXIlAgMDUa2a+stq0akee3v7Yrf3Yn8AOHr0KOLi4vDhhx9i1KhRyMjIwG+//abR79SpU+jZsydsbGygVCrh4OCAHj164ObNm2Xen5cxMDAAAFhYWKi1V69eHQBgZGQktW3ZsgWdOnWCs7Oz1GZubo6AgAD8/vvv0u/F06dPYWpqKvUxMzPD06dPAQB5eXn4+OOPMXXqVNSrV++Vai3u7+fIkSNo27YtjIyM4ODggGnTpiEvL6/Y9Tds2IDWrVvD1NQUZmZm6Nq1a4l/U1evXkX37t1hZmYGR0dHTJkyRfrbSUxMRM2aNQEAM2fOlP52hg0bBkDzNJaXlxe2b9+OGzduSH0VCgWEEHBzc0PXrl01as3KyoKFhQXGjRv3SsfoH0vbaYu0Lz8/X5iYmKi9syrOu+++K0xMTER+fr7Iy8sTNjY2YsiQIcX2a9asmTS/f/9+YWhoKNq3by82bNggdu3aJYYNGyYAiIiICKlf0butWrVqiY8//ljs3LlTbNq0SeTn5xf7Tiw8PFyEhoaKbdu2idjYWLFy5UrRuHFjUa9ePZGbmyv1mzFjhgAgnJ2dxaeffip2794twsLChKmpqWjatKlaX2dnZ1GrVi3h5OQkfv75Z7Fjxw4xZMgQAUDMmzdP6peQkKBRf9Hj1KtXT3z11VciOjpahIWFCaVSKYYPHy71KygoEO3atRNGRkZizpw5Ys+ePWLmzJnCzc2tTO8Ei0YYHB0dRe/evcXvv/8uVq9eLerWrSvMzc3FtWvXpL6BgYHCwMBAuLi4iNDQULFv3z6xe/du8eTJE9GoUSNhamoqvvvuO7Fnzx7x5ZdfCn19fdG9e3dp/cOHDwtjY2PRvXt3cfjwYXH48GHp1FBKSopwdHQUzs7OYtmyZWLv3r3iP//5j1AqlWLYsGFqNb+4X0XP51tvvSUmTJggdu/eLf773/+KGjVqCG9vb7XjbGRkJHx8fERUVJQ4cOCAWLNmjfjwww/FgwcPSj1OHTt2FB07dtR4zlxcXES3bt1EVFSUiIqKEh4eHqJGjRri4cOHZTruv/76q/jyyy+Fg4ODyM/PF0IIsXPnTqFQKMTVq1c13qEnJCQIAwMD8fbbb4vVq1eL27dvl/o4QggxatQoAUDEx8eLzMxMYWJiIry8vNT6ZGVlCSsrK+Hp6Sk2btwoYmNjxYYNG8SYMWPE+fPnX/oYZfXw4UPh5OQkOnToIOLi4sSjR49EbGyscHJyEv7+/lK/x48fC4VCIT799FONbSxevFgAEJcuXRJCCDFnzhxRu3ZtERcXJxITE4W7u7v45JNPhBDPRnnq168vcnJyXrnWF3/P4uPjhYmJiWjQoIFYt26d2Lp1q+jatatwcnLSeD355ptvhEKhECNGjBB//PGH2Lx5s2jdurUwNTVVOx0aGBgoDA0NxTvvvCO+++47sXfvXvHVV18JhUIhZs6cKYR4dpp7165dAoAYOXKk9Ldz9epVIYTmyFJ8fLxo27atsLOzk/oePnxYCCHEwoULhUKh0BhJXLJkifQ7Qi/HsEMiNTVVABADBw4std+AAQMEAHHnzh0hhBBBQUHC2NhY7Z/E+fPnBQC163vq168vmjZtqnF6rGfPnsLe3l4axi96ARg6dKjGY79s2LmwsFDk5eWJGzduCABi69at0rKiEPKvf/1LbZ01a9YIAGL16tVSm7Ozs1AoFOL06dNqfX18fIS5ubl0Cqi0sPPtt9+qrTt27FhhZGQkXXuwfft2AUCEh4er9QsNDX2lsNOsWTO16xkSExOFgYGB+Oijj6S2wMDAYk+h/PjjjwKA2Lhxo1r73LlzBQCxZ88eqa2k01ijR48WZmZm4saNG2rt3333ncaLcElhZ+zYsWrrfvvttwKASElJEUIIsWnTJgFA4/koi5LCjoeHhxRShBDi77//FgDEunXrSt3e82Gn6PqcP/74QwghRL9+/aQwUtzpiBUrVggzMzPpGhx7e3sxdOhQ8eeff2o8TnZ2tjA3NxetWrWS2gIDA6UwVeT48eMCgIiKiirzMSmv27dvi9atW0v1AxD9+vVTu+bk1q1bAoAIDQ3VWH/t2rUCgDh06JAQ4tk+duvWTdpWy5YtxZ07d8SVK1eEiYlJscelLF78PRswYIAwNjYWqampUlt+fr6oX7++2utJUlKS0NfXFxMmTFDb3qNHj4SdnZ3aKbiiv6kX/3a6d+8u6tWrJ82XdhqruNezkk5jZWZmCpVKJSZNmqTW3qBBA7U3BlQ6nsaiMhNCAHg2VAwAI0aMwJMnT7BhwwapT0REBJRKJQYPHgzg2V0cFy9exJAhQwAA+fn50tS9e3ekpKTg0qVLao/z3nvvlametLQ0jBkzBo6OjtDX14eBgYE0fH7hwgWN/kU1FOnfvz/09fURExOj1t6wYUM0btxYrW3w4MHIzMzUuKukOL169VKbb9SoEZ4+fYq0tDQAkO6+6d+/v1q/QYMGvXTbL9ZU9FwAgLOzM9q0aaOxP4DmMd2/fz9MTU3x/vvvq7UXDbMXd3ryRX/88Qe8vb3h4OCg9rz6+fkBQIl3GT2vuGMFADdu3AAANGnSBIaGhvj444+xcuVKXL9+/aXbfJkePXpAT0+vxMcsC1dXV3h5eeHnn3/GvXv3sHXrVowYMaLE/iNGjMDNmzexdu1aTJw4EY6Ojli9ejU6duyIefPmqfXduHEjMjMz1bY3YsQICCEQEREhtdWtWxc1atTAv//9b/z44484f/58mWoXQqg9Xy+ecnzRgwcP0Lt3b2RmZmLNmjX4888/sXTpUhw8eBC9evUq9pRlSYqWmZiYYOfOnbh58yYSExNx5MgR2NjYYMyYMRgyZAjat2+P2NhYeHp6onr16ujYsSPi4uLKtH/Pi4mJQefOnWFrayu16enpYcCAAWr9du/ejfz8fAwdOlTtuBgZGaFjx44ad1QpFAr4+/urtTVq1OiVfofKSqVSYfjw4YiMjER2djaAZ3+/58+fx/jx4yv88eSKYYdgbW0NExMTJCQklNovMTERJiYmsLS0BPAsFLRo0UJ6AS4oKMDq1avRu3dvqc+dO3cAAMHBwTAwMFCbxo4dCwAa19iUdG3D8woLC+Hr64vNmzfjs88+w759+/D3339L1148efJEYx07Ozu1eX19fVhZWWncPvtiv+fbirvV9kVWVlZq80qlUq2me/fuQV9fXzpGRZ5/QS6Lkup8sUYTExOYm5urtd27dw92dnYa/5hsbGygr69fpv28c+cOfv/9d43ntWHDhgA0n9fivOxY1alTB3v37oWNjQ3GjRuHOnXqoE6dOli4cOFLt13exyyrkSNH4vfff0dYWBiMjY01guOLLCwsMGjQICxcuBBHjx7F2bNnYWtri+nTp+Phw4dSvxUrVsDIyAjdunXDw4cP8fDhQzRq1AguLi6IjIxEQUGBtL3Y2Fg0adIEn3/+ORo2bAgHBwfMmDGjxGtSAGDlypUaz1lp5s6di9OnTyM6OhqDBw9G+/bt8cknn2DNmjXYs2cP1qxZAwCoUaMGFApFsb879+/fBwCN3/latWpJb1BWrVqFuLg4zJ07F/fu3UOfPn0wZswYpKSkoH379ujbt2+p+1Wcot/zF73YVvQ61aJFC41js2HDBo3fZRMTE7VrlYBnv0dF1x1VtAkTJuDRo0fSsV68eDFq166N3r17V8rjyZH+y7uQ3Onp6cHb2xu7du3CzZs3Ubt2bY0+N2/exIkTJ+Dn56f2rnj48OEYO3YsLly4gOvXryMlJQXDhw+XlltbWwMApk2bhoCAgGIf/8WLEEt7Z1gkLi4OZ86cQWRkJAIDA6X2q1evlrhOamoqatWqJc3n5+fj3r17Gv/8UlNTi10X0PxHWR5WVlbIz8/H/fv31V78i3vc0pRU54s1Fnc8rayscPToUQgh1JanpaUhPz9fet5KY21tjUaNGuGbb74pdrmDg8NLt1EW7du3R/v27VFQUIDjx49j0aJFmDx5MmxtbTFw4MAKeYzyCAgIwLhx4zBnzhyMGjUKxsbGr7R+w4YNMXDgQCxYsACXL1/Gu+++i8uXL+PgwYMAACcnp2LX2717N7p37w4A8PDwwPr16yGEwNmzZxEZGYmvv/4axsbGmDp1arHr+/v749ixY2Wu8/Tp06hVq5bGm5AWLVoAgDTiYmxsjLp16+LcuXMa2zh37hyMjY3x1ltvFfsY9+7dw5QpU7Bo0SLUqFEDf/zxB6pVq4aPPvoIAPDZZ5/hm2++weXLl6UwXRZWVlal/j0XKfp937Rpk9rF1bqibt268PPzw5IlS+Dn54dt27Zh5syZaq/FVDqO7BCAZ2FECIGxY8dK7xyLFBQU4JNPPoEQAtOmTVNbNmjQIBgZGSEyMhKRkZGoVasWfH19peX16tWDm5sbzpw5A09Pz2InlUr1yvUW/YMueldeZNmyZSWuU/SuqMjGjRuRn5+v8cFz8fHxOHPmjFrb2rVroVKp0KxZs1eu9UUdO3YEALXTfwCwfv36V9rOunXrpFOLwLPTMIcOHSrTB+l17twZWVlZGh8WuGrVKml5EaVSWeyoR8+ePREXF4c6deoU+7xWVNgpoqenh5YtW2LJkiUAUKZTipXJ2NgYX331Ffz9/fHJJ5+U2O/evXvIzc0tdtnFixcB/F8wXLFiBQDgp59+QkxMjNq0Y8cOGBgYFPshewqFAo0bN8b333+P6tWrl3psrKysNJ6r0jg4OODmzZu4deuWWnvRB40+/+aob9++2L9/P5KTk6W2R48eYfPmzejVq5fGnZ5FgoKC0KJFCym8CiGQk5MjnSLLysqS2l+Ft7c39u3bJ43cAM9ez1782+vatSv09fVx7dq1El+nXtWrjhiW9HdWZNKkSTh79iwCAwOhp6eHUaNGvXJN/2Qc2SEAQNu2bbFgwQJMnjwZ7dq1w/jx4+Hk5ISkpCQsWbIER48exYIFC9CmTRu19apXr46+ffsiMjISDx8+RHBwsMattMuWLYOfnx+6du2KYcOGoVatWrh//z4uXLiAkydP4tdff33leuvXr486depg6tSpEELA0tISv//+O6Kjo0tcZ/PmzdDX14ePjw/i4+Px5ZdfonHjxhrXzjg4OKBXr14ICQmBvb09Vq9ejejoaMydOxcmJiavXOuLunXrhrZt22LKlCnIzMxE8+bNcfjwYSloFHcrcnHS0tLQt29f6dbkGTNmwMjISCOQFmfo0KFYsmQJAgMDkZiYCA8PDxw8eBCzZ89G9+7d0aVLF6mvh4cHDhw4gN9//x329vZQqVSoV68evv76a0RHR6NNmzaYOHEi6tWrh6dPnyIxMRE7duzAjz/+WOwo4av48ccfsX//fvTo0QNOTk54+vSp9M/++Rq1JSgoCEFBQaX2iYmJwaRJkzBkyBC0adMGVlZWSEtLw7p167Br1y4MHToUtWvXRn5+PlatWoV33nlHGtF4kb+/P7Zt24a7d+/i6NGjWLp0Kfr06YO33noLQghs3rwZDx8+hI+PT4Xt47hx47BmzRr4+Phg6tSpcHR0RFxcHGbNmgVbW1u1a+GCg4Pxyy+/oEePHvj666+hVCoxZ84cPH36tMSPVNi/fz9+++03tWtyWrdujWrVqmHcuHHo168fFi1aBBcXl1e+Ff2LL77Atm3b0KlTJ3z11VcwMTHBkiVLpGtfiri4uODrr7/G9OnTcf36dXTr1g01atTAnTt38Pfff8PU1BQzZ858pcdWqVRwdnbG1q1b0blzZ1haWsLa2lrj07WLeHh4YPPmzQgPD0fz5s1RrVo1tZDl4+ODBg0aICYmBh988AFsbGxeqZ5/PO1cF0266vDhw+L9998Xtra2Ql9fX9jY2IiAgADpLori7NmzR7qr4sXbI4ucOXNG9O/fX9jY2AgDAwNhZ2cnOnXqJH788UepT9EdCseOHdNYv7i7F86fPy98fHyESqUSNWrUEP369RNJSUkad0AU3SV14sQJ4e/vL8zMzIRKpRKDBg2S7iwr4uzsLHr06CE2bdokGjZsKAwNDYWLi4sICwtT61fa3Vh37959ae33798Xw4cPF9WrVxcmJibCx8dHHDlyRAAQCxcuLOlQCyH+766gX375RUycOFHUrFlTKJVK0b59e3H8+HG1voGBgcLU1LTY7dy7d0+MGTNG2NvbC319feHs7CymTZumdoeNEEKcPn1atG3bVpiYmAgAanc43b17V0ycOFG4uroKAwMDYWlpKZo3by6mT58usrKypH4vPiclPddF+xYTEyOEePb72LdvX+Hs7CyUSqWwsrISHTt2FNu2bSv1GAlR8t1Yz3+EQEn1Fef5u7FK8+JdNcnJyeKLL76Qbi3W19cXKpVKtGzZUixatEi6MywqKkoAEAsWLChx20W3M8+fP19cvHhRDBo0SNSpU0cYGxsLCwsL8e6774rIyMhS6yuPkydPir59+4ratWsLpVIp3nrrLfHRRx+JpKQkjb5Xr14Vffr0Eebm5sLExER07txZnDhxotjtPnnyRLi5uRX7nERHRwsPDw9hYmIiWrVqJU6dOvXSOot7Hv/66y/RqlUroVQqhZ2dnfj000/F8uXLi727MyoqSnh7ewtzc3OhVCqFs7OzeP/999U+ULGkv6miv//n7d27VzRt2lQolUoBQLqrsaTXhPfff19Ur15dKBQKjW0JIURISIgAII4cOfLSY0HqFEK84rggURUTEhKCmTNn4u7duy+9FsXFxQXu7u74448/3lB1/2ft2rUYMmQI/vrrL40RtOcdOHAA3t7e+PXXX196USwRyYenpycUCsUrXXNFz/A0FpEWrFu3Drdu3YKHhweqVauGI0eOYN68eejQoUOpQYeI/lkyMzMRFxeHP/74AydOnMCWLVu0XVKVxLBDpAUqlQrr16/HrFmzkJ2dDXt7ewwbNgyzZs3SdmlEpENOnjwJb29vWFlZYcaMGejTp4+2S6qSeBqLiIiIZI23nhMREZGsMewQERGRrDHsEBERkazxAmU8+56l27dvQ6VSlemrCoiIiEj7hBB49OgRHBwcSv1AVoYdALdv34ajo6O2yyAiIqJySE5OLvUT2xl2AOm7mZKTkzW+HZqIiIh0U2ZmJhwdHV/6HYsMO/i/L5U0Nzdn2CEiIqpiXnYJCi9QJiIiIllj2CEiIiJZY9ghIiIiWWPYISIiIllj2CEiIiJZY9ghIiIiWWPYISIiIllj2CEiIiJZY9ghIiIiWWPYISIiIllj2CEiIiJZY9ghIiIiWWPYISIiIllj2CEiIiJZ09d2AXKXlJSE9PR0bZdRZVhbW8PJyUnbZRARkYww7FSipKQk1Kv/Dp4+eaztUqoMI2MTXLp4gYGHiIgqDMNOJUpPT8fTJ4/xTucFMK1RV9vl6LzsB1dxYd9kpKenM+wQEVGF0WrYCQ0NxebNm3Hx4kUYGxujTZs2mDt3LurVqyf1EUJg5syZWL58OR48eICWLVtiyZIlaNiwodQnJycHwcHBWLduHZ48eYLOnTtj6dKlqF27tjZ2S4NpjbpQ1fTQdhlERET/SFq9QDk2Nhbjxo3DkSNHEB0djfz8fPj6+iI7O1vq8+233yIsLAyLFy/GsWPHYGdnBx8fHzx69EjqM3nyZGzZsgXr16/HwYMHkZWVhZ49e6KgoEAbu0VEREQ6RKsjO7t27VKbj4iIgI2NDU6cOIEOHTpACIEFCxZg+vTpCAgIAACsXLkStra2WLt2LUaPHo2MjAysWLECv/zyC7p06QIAWL16NRwdHbF371507dr1je8XERER6Q6duvU8IyMDAGBpaQkASEhIQGpqKnx9faU+SqUSHTt2xKFDhwAAJ06cQF5enlofBwcHuLu7S32IiIjon0tnLlAWQiAoKAjt2rWDu7s7ACA1NRUAYGtrq9bX1tYWN27ckPoYGhqiRo0aGn2K1n9RTk4OcnJypPnMzMwK2w8iIiLSLTozsjN+/HicPXsW69at01imUCjU5oUQGm0vKq1PaGgoLCwspMnR0bH8hRMREZFO04mwM2HCBGzbtg0xMTFqd1DZ2dkBgMYITVpamjTaY2dnh9zcXDx48KDEPi+aNm0aMjIypCk5Obkid4eIiIh0iFbDjhAC48ePx+bNm7F//364urqqLXd1dYWdnR2io6OlttzcXMTGxqJNmzYAgObNm8PAwECtT0pKCuLi4qQ+L1IqlTA3N1ebiIiISJ60es3OuHHjsHbtWmzduhUqlUoawbGwsICxsTEUCgUmT56M2bNnw83NDW5ubpg9ezZMTEwwePBgqe/IkSMxZcoUWFlZwdLSEsHBwfDw8JDuziIiIqJ/Lq2GnfDwcACAl5eXWntERASGDRsGAPjss8/w5MkTjB07VvpQwT179kClUkn9v//+e+jr66N///7ShwpGRkZCT0/vTe0KERER6Sithh0hxEv7KBQKhISEICQkpMQ+RkZGWLRoERYtWlSB1REREZEc6MQFykRERESVhWGHiIiIZI1hh4iIiGSNYYeIiIhkjWGHiIiIZI1hh4iIiGSNYYeIiIhkjWGHiIiIZI1hh4iIiGSNYYeIiIhkjWGHiIiIZI1hh4iIiGSNYYeIiIhkjWGHiIiIZI1hh4iIiGSNYYeIiIhkjWGHiIiIZI1hh4iIiGSNYYeIiIhkjWGHiIiIZI1hh4iIiGSNYYeIiIhkjWGHiIiIZI1hh4iIiGSNYYeIiIhkjWGHiIiIZI1hh4iIiGSNYYeIiIhkjWGHiIiIZI1hh4iIiGSNYYeIiIhkjWGHiIiIZE2rYefPP/+Ev78/HBwcoFAoEBUVpbZcoVAUO82bN0/q4+XlpbF84MCBb3hPiIiISFdpNexkZ2ejcePGWLx4cbHLU1JS1Kaff/4ZCoUC7733nlq/UaNGqfVbtmzZmyifiIiIqgB9bT64n58f/Pz8SlxuZ2enNr9161Z4e3vjrbfeUms3MTHR6EtEREQEVKFrdu7cuYPt27dj5MiRGsvWrFkDa2trNGzYEMHBwXj06JEWKiQiIiJdpNWRnVexcuVKqFQqBAQEqLUPGTIErq6usLOzQ1xcHKZNm4YzZ84gOjq6xG3l5OQgJydHms/MzKy0uomIiEi7qkzY+fnnnzFkyBAYGRmptY8aNUr62d3dHW5ubvD09MTJkyfRrFmzYrcVGhqKmTNnVmq9REREpBuqxGms//3vf7h06RI++uijl/Zt1qwZDAwMcOXKlRL7TJs2DRkZGdKUnJxckeUSERGRDqkSIzsrVqxA8+bN0bhx45f2jY+PR15eHuzt7Uvso1QqoVQqK7JEIiIi0lFaDTtZWVm4evWqNJ+QkIDTp0/D0tISTk5OAJ5dT/Prr79i/vz5Gutfu3YNa9asQffu3WFtbY3z589jypQpaNq0Kdq2bfvG9oOIiIh0l1bDzvHjx+Ht7S3NBwUFAQACAwMRGRkJAFi/fj2EEBg0aJDG+oaGhti3bx8WLlyIrKwsODo6okePHpgxYwb09PTeyD4QERGRbtNq2PHy8oIQotQ+H3/8MT7++ONilzk6OiI2NrYySiMiIiKZqBIXKBMRERGVF8MOERERyRrDDhEREckaww4RERHJGsMOERERyRrDDhEREckaww4RERHJGsMOERERyRrDDhEREckaww4RERHJGsMOERERyRrDDhEREckaww4RERHJGsMOERERyRrDDhEREckaww4RERHJGsMOERERyRrDDhEREckaww4RERHJGsMOERERyRrDDhEREckaww4RERHJGsMOERERyRrDDhEREckaww4RERHJGsMOERERyRrDDhEREckaww4RERHJGsMOERERyRrDDhEREckaww4RERHJGsMOERERyRrDDhEREcmaVsPOn3/+CX9/fzg4OEChUCAqKkpt+bBhw6BQKNSmVq1aqfXJycnBhAkTYG1tDVNTU/Tq1Qs3b958g3tBREREukyrYSc7OxuNGzfG4sWLS+zTrVs3pKSkSNOOHTvUlk+ePBlbtmzB+vXrcfDgQWRlZaFnz54oKCio7PKJiIioCtDX5oP7+fnBz8+v1D5KpRJ2dnbFLsvIyMCKFSvwyy+/oEuXLgCA1atXw9HREXv37kXXrl0rvGYiIiKqWnT+mp0DBw7AxsYGb7/9NkaNGoW0tDRp2YkTJ5CXlwdfX1+pzcHBAe7u7jh06FCJ28zJyUFmZqbaRERERPKk02HHz88Pa9aswf79+zF//nwcO3YMnTp1Qk5ODgAgNTUVhoaGqFGjhtp6tra2SE1NLXG7oaGhsLCwkCZHR8dK3Q8iIiLSHq2exnqZAQMGSD+7u7vD09MTzs7O2L59OwICAkpcTwgBhUJR4vJp06YhKChIms/MzGTgISIikimdHtl5kb29PZydnXHlyhUAgJ2dHXJzc/HgwQO1fmlpabC1tS1xO0qlEubm5moTERERyVOVCjv37t1DcnIy7O3tAQDNmzeHgYEBoqOjpT4pKSmIi4tDmzZttFUmERER6RCtnsbKysrC1atXpfmEhAScPn0alpaWsLS0REhICN577z3Y29sjMTERn3/+OaytrdG3b18AgIWFBUaOHIkpU6bAysoKlpaWCA4OhoeHh3R3FhEREf2zaTXsHD9+HN7e3tJ80XU0gYGBCA8Px7lz57Bq1So8fPgQ9vb28Pb2xoYNG6BSqaR1vv/+e+jr66N///548uQJOnfujMjISOjp6b3x/SEiIiLdo9Ww4+XlBSFEict379790m0YGRlh0aJFWLRoUUWWRkRERDJRpa7ZISIiInpVDDtEREQkaww7REREJGsMO0RERCRrDDtEREQkaww7REREJGsMO0RERCRrDDtEREQkaww7REREJGsMO0RERCRrDDtEREQkaww7REREJGsMO0RERCRrDDtEREQkaww7REREJGsMO0RERCRrDDtEREQkaww7REREJGsMO0RERCRrDDtEREQkaww7REREJGsMO0RERCRrDDtEREQkaww7REREJGsMO0RERCRrDDtEREQkaww7REREJGsMO0RERCRrDDtEREQkaww7REREJGsMO0RERCRrDDtEREQka1oNO3/++Sf8/f3h4OAAhUKBqKgoaVleXh7+/e9/w8PDA6ampnBwcMDQoUNx+/ZttW14eXlBoVCoTQMHDnzDe0JERES6SqthJzs7G40bN8bixYs1lj1+/BgnT57El19+iZMnT2Lz5s24fPkyevXqpdF31KhRSElJkaZly5a9ifKJiIioCtAvz0oJCQlwdXV97Qf38/ODn59fscssLCwQHR2t1rZo0SK8++67SEpKgpOTk9RuYmICOzu7166HiIiI5KdcIzt169aFt7c3Vq9ejadPn1Z0TSXKyMiAQqFA9erV1drXrFkDa2trNGzYEMHBwXj06FGp28nJyUFmZqbaRERERPJUrrBz5swZNG3aFFOmTIGdnR1Gjx6Nv//+u6JrU/P06VNMnToVgwcPhrm5udQ+ZMgQrFu3DgcOHMCXX36J3377DQEBAaVuKzQ0FBYWFtLk6OhYqbUTERGR9pQr7Li7uyMsLAy3bt1CREQEUlNT0a5dOzRs2BBhYWG4e/duhRaZl5eHgQMHorCwEEuXLlVbNmrUKHTp0gXu7u4YOHAgNm3ahL179+LkyZMlbm/atGnIyMiQpuTk5Aqtl4iIiHTHa12grK+vj759+2Ljxo2YO3curl27huDgYNSuXRtDhw5FSkrKaxeYl5eH/v37IyEhAdHR0WqjOsVp1qwZDAwMcOXKlRL7KJVKmJubq01EREQkT68Vdo4fP46xY8fC3t4eYWFhCA4OxrVr17B//37cunULvXv3fq3iioLOlStXsHfvXlhZWb10nfj4eOTl5cHe3v61HpuIiIjkoVx3Y4WFhSEiIgKXLl1C9+7dsWrVKnTv3h3Vqj3LTq6urli2bBnq169f6naysrJw9epVaT4hIQGnT5+GpaUlHBwc8P777+PkyZP4448/UFBQgNTUVACApaUlDA0Nce3aNaxZswbdu3eHtbU1zp8/jylTpqBp06Zo27ZteXaNiIiIZKZcYSc8PBwjRozA8OHDS7zl28nJCStWrCh1O8ePH4e3t7c0HxQUBAAIDAxESEgItm3bBgBo0qSJ2noxMTHw8vKCoaEh9u3bh4ULFyIrKwuOjo7o0aMHZsyYAT09vfLsGhEREclMucJOadfDFDE0NERgYGCpfby8vCCEKHF5acsAwNHREbGxsS+thYiIiP65ynXNTkREBH799VeN9l9//RUrV6587aKIiIiIKkq5ws6cOXNgbW2t0W5jY4PZs2e/dlFEREREFaVcYefGjRvFfl2Es7MzkpKSXrsoIiIioopSrrBjY2ODs2fParSfOXOmTLeHExEREb0p5Qo7AwcOxMSJExETE4OCggIUFBRg//79mDRpEgYOHFjRNRIRERGVW7nuxpo1axZu3LiBzp07Q1//2SYKCwsxdOhQXrNDREREOqVcYcfQ0BAbNmzAf/7zH5w5cwbGxsbw8PCAs7NzRddHRERE9FrKFXaKvP3223j77bcrqhYiIiKiCleusFNQUIDIyEjs27cPaWlpKCwsVFu+f//+CimOiIiI6HWVK+xMmjQJkZGR6NGjB9zd3aFQKCq6LiIiIqIKUa6ws379emzcuBHdu3ev6HqIiIiIKlS5bj03NDRE3bp1K7oWIiIiogpXrrAzZcoULFy48KVf1ElERESkbeU6jXXw4EHExMRg586daNiwIQwMDNSWb968uUKKIyIiInpd5Qo71atXR9++fSu6FiIiIqIKV66wExERUdF1EBEREVWKcl2zAwD5+fnYu3cvli1bhkePHgEAbt++jaysrAorjoiIiOh1lWtk58aNG+jWrRuSkpKQk5MDHx8fqFQqfPvtt3j69Cl+/PHHiq6TiIiIqFzKNbIzadIkeHp64sGDBzA2Npba+/bti3379lVYcURERESvq9x3Y/31118wNDRUa3d2dsatW7cqpDAiIiKiilCukZ3CwkIUFBRotN+8eRMqleq1iyIiIiKqKOUKOz4+PliwYIE0r1AokJWVhRkzZvArJIiIiEinlOs01vfffw9vb280aNAAT58+xeDBg3HlyhVYW1tj3bp1FV0jERERUbmVK+w4ODjg9OnTWLduHU6ePInCwkKMHDkSQ4YMUbtgmYiIiEjbyhV2AMDY2BgjRozAiBEjKrIeIiIiogpVrrCzatWqUpcPHTq0XMUQERERVbRyhZ1Jkyapzefl5eHx48cwNDSEiYkJww4RERHpjHLdjfXgwQO1KSsrC5cuXUK7du14gTIRERHplHJ/N9aL3NzcMGfOHI1RHyIiIiJtqrCwAwB6enq4fft2RW6SiIiI6LWU65qdbdu2qc0LIZCSkoLFixejbdu2FVIYERERUUUoV9jp06eP2rxCoUDNmjXRqVMnzJ8/vyLqIiIiIqoQ5f5urOengoICpKamYu3atbC3ty/zdv7880/4+/vDwcEBCoUCUVFRasuFEAgJCYGDgwOMjY3h5eWF+Ph4tT45OTmYMGECrK2tYWpqil69euHmzZvl2S0iIiKSoQq9ZudVZWdno3Hjxli8eHGxy7/99luEhYVh8eLFOHbsGOzs7ODj44NHjx5JfSZPnowtW7Zg/fr1OHjwILKystCzZ89iv6iUiIiI/nnKdRorKCiozH3DwsJKXObn5wc/P79ilwkhsGDBAkyfPh0BAQEAgJUrV8LW1hZr167F6NGjkZGRgRUrVuCXX35Bly5dAACrV6+Go6Mj9u7di65du77CXhEREZEclSvsnDp1CidPnkR+fj7q1asHALh8+TL09PTQrFkzqZ9CoSh3YQkJCUhNTYWvr6/UplQq0bFjRxw6dAijR4/GiRMnkJeXp9bHwcEB7u7uOHToUIlhJycnBzk5OdJ8ZmZmueskIiIi3VausOPv7w+VSoWVK1eiRo0aAJ590ODw4cPRvn17TJky5bULS01NBQDY2tqqtdva2uLGjRtSH0NDQ6mG5/sUrV+c0NBQzJw587VrJCIiIt1Xrmt25s+fj9DQULWQUaNGDcyaNavC78Z6cXRICPHSEaOX9Zk2bRoyMjKkKTk5uUJqJSIiIt1TrrCTmZmJO3fuaLSnpaWpXTz8Ouzs7ABAY4QmLS1NGu2xs7NDbm4uHjx4UGKf4iiVSpibm6tNREREJE/lCjt9+/bF8OHDsWnTJty8eRM3b97Epk2bMHLkSOli4tfl6uoKOzs7REdHS225ubmIjY1FmzZtAADNmzeHgYGBWp+UlBTExcVJfYiIiOifrVzX7Pz4448IDg7GBx98gLy8vGcb0tfHyJEjMW/evDJvJysrC1evXpXmExIScPr0aVhaWsLJyQmTJ0/G7Nmz4ebmBjc3N8yePRsmJiYYPHgwAMDCwgIjR47ElClTYGVlBUtLSwQHB8PDw0O6O4uIiIj+2coVdkxMTLB06VLMmzcP165dgxACdevWhamp6Stt5/jx4/D29pbmi25pDwwMRGRkJD777DM8efIEY8eOxYMHD9CyZUvs2bMHKpVKWuf777+Hvr4++vfvjydPnqBz586IjIyEnp5eeXaNiIiIZEYhhBDlXfnq1au4du0aOnToAGNj4zJdPKyLMjMzYWFhgYyMjAq9fufkyZNo3rw5PN//A6qaHhW2Xbl6dPccjm/qiRMnTqh9hAEREVFxyvr/u1zX7Ny7dw+dO3fG22+/je7duyMlJQUA8NFHH1XIbedEREREFaVcYedf//oXDAwMkJSUBBMTE6l9wIAB2LVrV4UVR0RERPS6ynXNzp49e7B7927Url1brd3NzU36wD8iIiIiXVCukZ3s7Gy1EZ0i6enpUCqVr10UERERUUUpV9jp0KEDVq1aJc0rFAoUFhZi3rx5andXEREREWlbuU5jzZs3D15eXjh+/Dhyc3Px2WefIT4+Hvfv38dff/1V0TUSERERlVu5RnYaNGiAs2fP4t1334WPjw+ys7MREBCAU6dOoU6dOhVdIxEREVG5vfLITl5eHnx9fbFs2TJ+czgRERHpvFce2TEwMEBcXFyV/PBAIiIi+ucp12msoUOHYsWKFRVdCxEREVGFK9cFyrm5ufjvf/+L6OhoeHp6anwnVlhYWIUUR0RERPS6XinsXL9+HS4uLoiLi5O+u+jy5ctqfXh6i4iIiHTJK4UdNzc3pKSkICYmBsCzr4f44YcfYGtrWynFEREREb2uV7pm58UvSN+5cyeys7MrtCAiIiKiilSuC5SLvBh+iIiIiHTNK4UdhUKhcU0Or9EhIiIiXfZK1+wIITBs2DDpyz6fPn2KMWPGaNyNtXnz5oqrkIiIiOg1vFLYCQwMVJv/4IMPKrQYIiIioor2SmEnIiKisuogIiIiqhSvdYEyERERka5j2CEiIiJZY9ghIiIiWWPYISIiIllj2CEiIiJZY9ghIiIiWWPYISIiIllj2CEiIiJZY9ghIiIiWWPYISIiIllj2CEiIiJZY9ghIiIiWWPYISIiIlnT+bDj4uIChUKhMY0bNw4AMGzYMI1lrVq10nLVREREpCv0tV3Ayxw7dgwFBQXSfFxcHHx8fNCvXz+prVu3boiIiJDmDQ0N32iNREREpLt0PuzUrFlTbX7OnDmoU6cOOnbsKLUplUrY2dm96dKIiIioCtD501jPy83NxerVqzFixAgoFAqp/cCBA7CxscHbb7+NUaNGIS0trdTt5OTkIDMzU20iIiIieapSYScqKgoPHz7EsGHDpDY/Pz+sWbMG+/fvx/z583Hs2DF06tQJOTk5JW4nNDQUFhYW0uTo6PgGqiciIiJt0PnTWM9bsWIF/Pz84ODgILUNGDBA+tnd3R2enp5wdnbG9u3bERAQUOx2pk2bhqCgIGk+MzOTgYeIiEimqkzYuXHjBvbu3YvNmzeX2s/e3h7Ozs64cuVKiX2USiWUSmVFl0hEREQ6qMqcxoqIiICNjQ169OhRar979+4hOTkZ9vb2b6gyIiIi0mVVIuwUFhYiIiICgYGB0Nf/v8GorKwsBAcH4/Dhw0hMTMSBAwfg7+8Pa2tr9O3bV4sVExERka6oEqex9u7di6SkJIwYMUKtXU9PD+fOncOqVavw8OFD2Nvbw9vbGxs2bIBKpdJStURERKRLqkTY8fX1hRBCo93Y2Bi7d+/WQkVERERUVVSJ01hERERE5cWwQ0RERLLGsENERESyxrBDREREssawQ0RERLLGsENERESyxrBDREREssawQ0RERLLGsENERESyxrBDREREssawQ0RERLLGsENERESyxrBDREREssawQ0RERLLGsENERESyxrBDREREssawQ0RERLLGsENERESyxrBDREREssawQ0RERLLGsENERESyxrBDREREssawQ0RERLLGsENERESyxrBDREREssawQ0RERLLGsENERESyxrBDREREssawQ0RERLLGsENERESyxrBDREREssawQ0RERLKm02EnJCQECoVCbbKzs5OWCyEQEhICBwcHGBsbw8vLC/Hx8VqsmIiIiHSNTocdAGjYsCFSUlKk6dy5c9Kyb7/9FmFhYVi8eDGOHTsGOzs7+Pj44NGjR1qsmIiIiHSJzocdfX192NnZSVPNmjUBPBvVWbBgAaZPn46AgAC4u7tj5cqVePz4MdauXavlqomIiEhX6HzYuXLlChwcHODq6oqBAwfi+vXrAICEhASkpqbC19dX6qtUKtGxY0ccOnSo1G3m5OQgMzNTbSIiIiJ50umw07JlS6xatQq7d+/GTz/9hNTUVLRp0wb37t1DamoqAMDW1lZtHVtbW2lZSUJDQ2FhYSFNjo6OlbYPREREpF06HXb8/Pzw3nvvwcPDA126dMH27dsBACtXrpT6KBQKtXWEEBptL5o2bRoyMjKkKTk5ueKLJyIiIp2g02HnRaampvDw8MCVK1eku7JeHMVJS0vTGO15kVKphLm5udpERERE8lSlwk5OTg4uXLgAe3t7uLq6ws7ODtHR0dLy3NxcxMbGok2bNlqskoiIiHSJvrYLKE1wcDD8/f3h5OSEtLQ0zJo1C5mZmQgMDIRCocDkyZMxe/ZsuLm5wc3NDbNnz4aJiQkGDx6s7dKJiIhIR+h02Ll58yYGDRqE9PR01KxZE61atcKRI0fg7OwMAPjss8/w5MkTjB07Fg8ePEDLli2xZ88eqFQqLVdOREREukKnw8769etLXa5QKBASEoKQkJA3UxARERFVOVXqmh0iIiKiV8WwQ0RERLLGsENERESyxrBDREREssawQ0RERLLGsENERESyxrBDREREssawQ0RERLLGsENERESyxrBDREREssawQ0RERLLGsENERESyxrBDREREssawQ0RERLLGsENERESyxrBDREREssawQ0RERLLGsENERESyxrBDREREssawQ0RERLLGsENERESyxrBDREREssawQ0RERLLGsENERESyxrBDREREssawQ0RERLLGsENERESyxrBDREREssawQ0RERLLGsENERESyxrBDREREssawQ0RERLKm02EnNDQULVq0gEqlgo2NDfr06YNLly6p9Rk2bBgUCoXa1KpVKy1VTERERLpGp8NObGwsxo0bhyNHjiA6Ohr5+fnw9fVFdna2Wr9u3bohJSVFmnbs2KGliomIiEjX6Gu7gNLs2rVLbT4iIgI2NjY4ceIEOnToILUrlUrY2dm96fKIiIioCtDpkZ0XZWRkAAAsLS3V2g8cOAAbGxu8/fbbGDVqFNLS0rRRHhEREekgnR7ZeZ4QAkFBQWjXrh3c3d2ldj8/P/Tr1w/Ozs5ISEjAl19+iU6dOuHEiRNQKpXFbisnJwc5OTnSfGZmZqXXT0RERNpRZcLO+PHjcfbsWRw8eFCtfcCAAdLP7u7u8PT0hLOzM7Zv346AgIBitxUaGoqZM2dWar1ERESkG6rEaawJEyZg27ZtiImJQe3atUvta29vD2dnZ1y5cqXEPtOmTUNGRoY0JScnV3TJREREpCN0emRHCIEJEyZgy5YtOHDgAFxdXV+6zr1795CcnAx7e/sS+yiVyhJPcREREZG86PTIzrhx47B69WqsXbsWKpUKqampSE1NxZMnTwAAWVlZCA4OxuHDh5GYmIgDBw7A398f1tbW6Nu3r5arJyIiIl2g0yM74eHhAAAvLy+19oiICAwbNgx6eno4d+4cVq1ahYcPH8Le3h7e3t7YsGEDVCqVFiomIiIiXaPTYUcIUepyY2Nj7N69+w1VQ0RERFWRTp/GIiIiInpdDDtEREQkaww7REREJGsMO0RERCRrDDtEREQkaww7REREJGsMO0RERCRrDDtEREQkaww7REREJGsMO0RERCRrOv11EUREFSEpKQnp6enaLqNKsLa2hpOTk7bLIKpQDDtEJGtJSUmoV/8dPH3yWNulVAlGxia4dPECAw/JCsMOEclaeno6nj55jHc6L4BpjbraLkenZT+4igv7JiM9PZ1hh2SFYYd0zoULF7RdQpXA0w2vxrRGXahqemi7DCLSAoYd0hk5j9MARTV88MEH2i6lSuDpBiKismHYIZ2Rn5MJiEKebigDnm4gIio7hh3SOTzdQEREFYmfs0NERESyxrBDREREssawQ0RERLLGsENERESyxrBDREREssa7sYiqMH4A48vxGBERww5RFcQPYCQiKjuGHaIqiB/AWHbpN2KQeGy+tssgIi1i2CGqwvgBjC+X/eCqtksgIi3jBcpEREQkaww7REREJGsMO0RERCRrDDtEREQkaww7REREJGsMO0RERCRrsrn1fOnSpZg3bx5SUlLQsGFDLFiwAO3bt9d2WUREJFNJSUlIT0/XdhlVgrW1NZycnLT2+LIIOxs2bMDkyZOxdOlStG3bFsuWLYOfnx/Onz+v1YNLRETylJSUhHr138HTJ4+1XUqVYGRsgksXL2jtf7Iswk5YWBhGjhyJjz76CACwYMEC7N69G+Hh4QgNDdVydUREVQu/T+zlLly4gKdPHvNTzMsg+8FVXNg3Genp6Qw75ZWbm4sTJ05g6tSpau2+vr44dOiQlqoiIqp6+J1rr46fYl41VPmwk56ejoKCAtja2qq129raIjU1tdh1cnJykJOTI81nZGQAADIzMyu0tqysrGfbvRuHgjwOdb5M0cf683i9HI9V2fFYlV1G6klAFMKxyWgoTe21XY5Oy7x7FmmXN/P3qgyyH14H8Ox/YkX/ny3anhCi9I6iirt165YAIA4dOqTWPmvWLFGvXr1i15kxY4YAwIkTJ06cOHGSwZScnFxqVqjyIzvW1tbQ09PTGMVJS0vTGO0pMm3aNAQFBUnzhYWFuH//PqysrKBQKCqstszMTDg6OiI5ORnm5uYVtl254vEqOx6rsuOxKjseq7LjsSq7yjxWQgg8evQIDg4Opfar8mHH0NAQzZs3R3R0NPr27Su1R0dHo3fv3sWuo1QqoVQq1dqqV69eaTWam5vzj+EV8HiVHY9V2fFYlR2PVdnxWJVdZR0rCwuLl/ap8mEHAIKCgvDhhx/C09MTrVu3xvLly5GUlIQxY8ZouzQiIiLSMlmEnQEDBuDevXv4+uuvkZKSAnd3d+zYsQPOzs7aLo2IiIi0TBZhBwDGjh2LsWPHarsMNUqlEjNmzNA4ZUbF4/EqOx6rsuOxKjseq7LjsSo7XThWCiFedr8WERERUdXFLwIlIiIiWWPYISIiIllj2CEiIiJZY9ghIiIiWWPYqURLly6Fq6srjIyM0Lx5c/zvf//Tdkk66c8//4S/vz8cHBygUCgQFRWl7ZJ0UmhoKFq0aAGVSgUbGxv06dMHly5d0nZZOis8PByNGjWSPsisdevW2Llzp7bL0nmhoaFQKBSYPHmytkvRSSEhIVAoFGqTnZ2dtsvSWbdu3cIHH3wAKysrmJiYoEmTJjhx4sQbr4Nhp5Js2LABkydPxvTp03Hq1Cm0b98efn5+SEpK0nZpOic7OxuNGzfG4sWLtV2KTouNjcW4ceNw5MgRREdHIz8/H76+vsjOztZ2aTqpdu3amDNnDo4fP47jx4+jU6dO6N27N+Lj47Vdms46duwYli9fjkaNGmm7FJ3WsGFDpKSkSNO5c+e0XZJOevDgAdq2bQsDAwPs3LkT58+fx/z58yv1GwtKwlvPK0nLli3RrFkzhIeHS23vvPMO+vTpg9DQUC1WptsUCgW2bNmCPn36aLsUnXf37l3Y2NggNjYWHTp00HY5VYKlpSXmzZuHkSNHarsUnZOVlYVmzZph6dKlmDVrFpo0aYIFCxZouyydExISgqioKJw+fVrbpei8qVOn4q+//tKJsxoc2akEubm5OHHiBHx9fdXafX19cejQIS1VRXKTkZEB4Nk/cCpdQUEB1q9fj+zsbLRu3Vrb5eikcePGoUePHujSpYu2S9F5V65cgYODA1xdXTFw4EBcv35d2yXppG3btsHT0xP9+vWDjY0NmjZtip9++kkrtTDsVIL09HQUFBRofOu6ra2txrezE5WHEAJBQUFo164d3N3dtV2Ozjp37hzMzMygVCoxZswYbNmyBQ0aNNB2WTpn/fr1OHnyJEedy6Bly5ZYtWoVdu/ejZ9++gmpqalo06YN7t27p+3SdM7169cRHh4ONzc37N69G2PGjMHEiROxatWqN16LbL4uQhcpFAq1eSGERhtReYwfPx5nz57FwYMHtV2KTqtXrx5Onz6Nhw8f4rfffkNgYCBiY2MZeJ6TnJyMSZMmYc+ePTAyMtJ2OTrPz89P+tnDwwOtW7dGnTp1sHLlSgQFBWmxMt1TWFgIT09PzJ49GwDQtGlTxMfHIzw8HEOHDn2jtXBkpxJYW1tDT09PYxQnLS1NY7SH6FVNmDAB27ZtQ0xMDGrXrq3tcnSaoaEh6tatC09PT4SGhqJx48ZYuHChtsvSKSdOnEBaWhqaN28OfX196OvrIzY2Fj/88AP09fVRUFCg7RJ1mqmpKTw8PHDlyhVtl6Jz7O3tNd5YvPPOO1q5UYdhpxIYGhqiefPmiI6OVmuPjo5GmzZttFQVVXVCCIwfPx6bN2/G/v374erqqu2SqhwhBHJycrRdhk7p3Lkzzp07h9OnT0uTp6cnhgwZgtOnT0NPT0/bJeq0nJwcXLhwAfb29touRee0bdtW4+MxLl++DGdn5zdeC09jVZKgoCB8+OGH8PT0ROvWrbF8+XIkJSVhzJgx2i5N52RlZeHq1avSfEJCAk6fPg1LS0s4OTlpsTLdMm7cOKxduxZbt26FSqWSRg4tLCxgbGys5ep0z+effw4/Pz84Ojri0aNHWL9+PQ4cOIBdu3ZpuzSdolKpNK77MjU1hZWVFa8HK0ZwcDD8/f3h5OSEtLQ0zJo1C5mZmQgMDNR2aTrnX//6F9q0aYPZs2ejf//++Pvvv7F8+XIsX778zRcjqNIsWbJEODs7C0NDQ9GsWTMRGxur7ZJ0UkxMjACgMQUGBmq7NJ1S3DECICIiIrRdmk4aMWKE9PdXs2ZN0blzZ7Fnzx5tl1UldOzYUUyaNEnbZeikAQMGCHt7e2FgYCAcHBxEQECAiI+P13ZZOuv3338X7u7uQqlUivr164vly5drpQ5+zg4RERHJGq/ZISIiIllj2CEiIiJZY9ghIiIiWWPYISIiIllj2CEiIiJZY9ghIiIiWWPYISIiIllj2CEiKiMvLy9MnjxZ22UQ0SvihwoSUaW7e/cuHBwckJGRAUNDQ1hYWODChQta+zoQLy8vNGnSBAsWLHil9e7fvw8DAwOoVKrKKYyIKgW/G4uIKt3hw4fRpEkTmJiY4OjRo5X2vWe5ubkwNDSs8O0WsbS0rLRtE1Hl4WksIqp0hw4dQtu2bQEABw8elH4uzbBhw9CnTx/MnDkTNjY2MDc3x+jRo5Gbmyv18fLywvjx4xEUFARra2v4+PgAAGJjY/Huu+9CqVTC3t4eU6dORX5+vrTd2NhYLFy4EAqFAgqFAomJiQCA8+fPo3v37jAzM4OtrS0+/PBDpKenqz3e86exXFxcMHv2bIwYMQIqlQpOTk5qX3KYm5uL8ePHw97eHkZGRnBxcUFoaGi5jyMRlQ/DDhFViqSkJFSvXh3Vq1dHWFgYli1bhurVq+Pzzz9HVFQUqlevjrFjx5a6jX379uHChQuIiYnBunXrsGXLFsycOVOtz8qVK6Gvr4+//voLy5Ytw61bt9C9e3e0aNECZ86cQXh4OFasWIFZs2YBABYuXIjWrVtj1KhRSElJQUpKChwdHZGSkoKOHTuiSZMmOH78OHbt2oU7d+6gf//+pdY4f/58eHp64tSpUxg7diw++eQTXLx4EQDwww8/YNu2bdi4cSMuXbqE1atXw8XFpfwHlYjKRytfP0pEspeXlycSEhLEmTNnhIGBgTh9+rS4evWqMDMzE7GxsSIhIUHcvXu3xPUDAwOFpaWlyM7OltrCw8OFmZmZKCgoEEI8+3buJk2aqK33+eefi3r16onCwkKpbcmSJRrrvfit3l9++aXw9fVVa0tOThYAxKVLl4pdz9nZWXzwwQfSfGFhobCxsRHh4eFCCCEmTJggOnXqpFYLEb15HNkhokqhr68PFxcXXLx4ES1atEDjxo2RmpoKW1tbdOjQAS4uLrC2ti51G40bN4aJiYk037p1a2RlZSE5OVlq8/T0VFvnwoULaN26NRQKhdTWtm1bZGVl4ebNmyU+1okTJxATEwMzMzNpql+/PgDg2rVrJa7XqFEj6WeFQgE7OzukpaUBeHbK7PTp06hXrx4mTpyIPXv2lLq/RFQ5eIEyEVWKhg0b4saNG8jLy0NhYSHMzMyQn5+P/Px8mJmZwdnZGfHx8eXa9vNBxtTUVG2ZEEJteVHbi+u9qLCwEP7+/pg7d67GMnt7+xLXMzAw0KitsLAQANCsWTMkJCRg586d2Lt3L/r3748uXbpg06ZNJW6PiCoeww4RVYodO3YgLy8PnTt3xrfffovmzZtj4MCBGDZsGLp166YREopz5swZPHnyBMbGxgCAI0eOwMzMDLVr1y5xnQYNGuC3335TCz2HDh2CSqVCrVq1AACGhoYoKChQW69Zs2b47bff4OLiAn39intpNDc3x4ABAzBgwAC8//776NatG+7fv887u4jeIJ7GIqJK4ezsDDMzM9y5cwe9e/eGk5MTzp8/j4CAANStWxfOzs4v3UZubi5GjhyJ8+fPY+fOnZgxYwbGjx+PatVKfukaO3YskpOTMWHCBFy8eBFbt27FjBkzEBQUJK3n4uKCo0ePIjExEenp6SgsLMS4ceNw//59DBo0CH///TeuX7+OPXv2YMSIERrBqKy+//57rF+/HhcvXsTly5fx66+/ws7ODtWrVy/X9oiofBh2iKjSHDhwAC1atICRkRGOHj2KWrVqwcHBoczrd+7cGW5ubujQoQP69+8Pf39/hISElLpOrVq1sGPHDvz9999o3LgxxowZg5EjR+KLL76Q+gQHB0NPTw8NGjRAzZo1kZSUBAcHB/z1118oKChA165d4e7ujkmTJsHCwqLUcFUaMzMzzJ07F56enmjRogUSExOxY8eOcm+PiMqHn6BMRDpp2LBhePjwIaKiorRdChFVcXx7QURERLLGsENERESyxtNYREREJGsc2SEiIiJZY9ghIiIiWWPYISIiIllj2CEiIiJZY9ghIiIiWWPYISIiIllj2CEiIiJZY9ghIiIiWWPYISIiIln7f1DG0xTFRL88AAAAAElFTkSuQmCC",
      "text/plain": [
       "<Figure size 640x480 with 1 Axes>"
      ]
     },
     "metadata": {},
     "output_type": "display_data"
    }
   ],
   "source": [
    "plot_overlap(all, refers= kin, title= \"Overlapping proteins in MSAs - all\")\n",
    "plot_overlap(msa_60, refers= kin, title= \"Overlapping proteins in MSAs - 60% identity\")\n",
    "plot_overlap(msa_80, refers= kin, title= \"Overlapping proteins in MSAs - 80% identity\")"
   ]
  },
  {
   "cell_type": "code",
   "execution_count": null,
   "metadata": {},
   "outputs": [],
   "source": []
  },
  {
   "cell_type": "code",
   "execution_count": null,
   "metadata": {},
   "outputs": [],
   "source": []
  },
  {
   "cell_type": "markdown",
   "metadata": {},
   "source": [
    "---"
   ]
  },
  {
   "cell_type": "markdown",
   "metadata": {},
   "source": [
    "### select one msa for gap strip and seq2logo"
   ]
  },
  {
   "cell_type": "code",
   "execution_count": 14,
   "metadata": {},
   "outputs": [
    {
     "data": {
      "text/html": [
       "<div>\n",
       "<style scoped>\n",
       "    .dataframe tbody tr th:only-of-type {\n",
       "        vertical-align: middle;\n",
       "    }\n",
       "\n",
       "    .dataframe tbody tr th {\n",
       "        vertical-align: top;\n",
       "    }\n",
       "\n",
       "    .dataframe thead th {\n",
       "        text-align: right;\n",
       "    }\n",
       "</style>\n",
       "<table border=\"1\" class=\"dataframe\">\n",
       "  <thead>\n",
       "    <tr style=\"text-align: right;\">\n",
       "      <th></th>\n",
       "      <th>msa</th>\n",
       "      <th>uniprot</th>\n",
       "      <th>length_msa</th>\n",
       "    </tr>\n",
       "  </thead>\n",
       "  <tbody>\n",
       "    <tr>\n",
       "      <th>0</th>\n",
       "      <td>A0A2I0BVG8_60</td>\n",
       "      <td>A0A2I0BVG8</td>\n",
       "      <td>536</td>\n",
       "    </tr>\n",
       "    <tr>\n",
       "      <th>1</th>\n",
       "      <td>A0A2I0BVG8_60</td>\n",
       "      <td>A0A0D9QJY8</td>\n",
       "      <td>536</td>\n",
       "    </tr>\n",
       "    <tr>\n",
       "      <th>2</th>\n",
       "      <td>A0A2I0BVG8_60</td>\n",
       "      <td>A0A0L7M8D5</td>\n",
       "      <td>536</td>\n",
       "    </tr>\n",
       "    <tr>\n",
       "      <th>3</th>\n",
       "      <td>A0A2I0BVG8_60</td>\n",
       "      <td>A0A1Y3DU95</td>\n",
       "      <td>536</td>\n",
       "    </tr>\n",
       "    <tr>\n",
       "      <th>4</th>\n",
       "      <td>A0A2I0BVG8_60</td>\n",
       "      <td>A5KBU9</td>\n",
       "      <td>536</td>\n",
       "    </tr>\n",
       "    <tr>\n",
       "      <th>...</th>\n",
       "      <td>...</td>\n",
       "      <td>...</td>\n",
       "      <td>...</td>\n",
       "    </tr>\n",
       "    <tr>\n",
       "      <th>42143</th>\n",
       "      <td>W7JX98_all</td>\n",
       "      <td>R7TJP2</td>\n",
       "      <td>1377</td>\n",
       "    </tr>\n",
       "    <tr>\n",
       "      <th>42144</th>\n",
       "      <td>W7JX98_all</td>\n",
       "      <td>T1J2D2</td>\n",
       "      <td>1377</td>\n",
       "    </tr>\n",
       "    <tr>\n",
       "      <th>42145</th>\n",
       "      <td>W7JX98_all</td>\n",
       "      <td>U3KFF9</td>\n",
       "      <td>1377</td>\n",
       "    </tr>\n",
       "    <tr>\n",
       "      <th>42146</th>\n",
       "      <td>W7JX98_all</td>\n",
       "      <td>W2SK18</td>\n",
       "      <td>1377</td>\n",
       "    </tr>\n",
       "    <tr>\n",
       "      <th>42147</th>\n",
       "      <td>W7JX98_all</td>\n",
       "      <td>W4IVK0</td>\n",
       "      <td>1377</td>\n",
       "    </tr>\n",
       "  </tbody>\n",
       "</table>\n",
       "<p>42148 rows × 3 columns</p>\n",
       "</div>"
      ],
      "text/plain": [
       "                 msa     uniprot  length_msa\n",
       "0      A0A2I0BVG8_60  A0A2I0BVG8         536\n",
       "1      A0A2I0BVG8_60  A0A0D9QJY8         536\n",
       "2      A0A2I0BVG8_60  A0A0L7M8D5         536\n",
       "3      A0A2I0BVG8_60  A0A1Y3DU95         536\n",
       "4      A0A2I0BVG8_60      A5KBU9         536\n",
       "...              ...         ...         ...\n",
       "42143     W7JX98_all      R7TJP2        1377\n",
       "42144     W7JX98_all      T1J2D2        1377\n",
       "42145     W7JX98_all      U3KFF9        1377\n",
       "42146     W7JX98_all      W2SK18        1377\n",
       "42147     W7JX98_all      W4IVK0        1377\n",
       "\n",
       "[42148 rows x 3 columns]"
      ]
     },
     "execution_count": 14,
     "metadata": {},
     "output_type": "execute_result"
    }
   ],
   "source": [
    "all_msas"
   ]
  },
  {
   "cell_type": "code",
   "execution_count": null,
   "metadata": {},
   "outputs": [],
   "source": []
  },
  {
   "cell_type": "markdown",
   "metadata": {},
   "source": [
    "---"
   ]
  },
  {
   "cell_type": "markdown",
   "metadata": {},
   "source": [
    "# Mapping PDBs to orthologs "
   ]
  },
  {
   "cell_type": "code",
   "execution_count": 2,
   "metadata": {},
   "outputs": [],
   "source": [
    "sift = pd.read_csv(\n",
    "    '../datasets/uniprot_segments_observed.tsv.gz',\n",
    "    sep= '\\t',\n",
    "    compression= 'gzip',\n",
    "    skiprows= 1\n",
    ")\n",
    "sift.columns = sift.columns.str.lower()"
   ]
  },
  {
   "cell_type": "code",
   "execution_count": 3,
   "metadata": {},
   "outputs": [
    {
     "data": {
      "text/html": [
       "<div>\n",
       "<style scoped>\n",
       "    .dataframe tbody tr th:only-of-type {\n",
       "        vertical-align: middle;\n",
       "    }\n",
       "\n",
       "    .dataframe tbody tr th {\n",
       "        vertical-align: top;\n",
       "    }\n",
       "\n",
       "    .dataframe thead th {\n",
       "        text-align: right;\n",
       "    }\n",
       "</style>\n",
       "<table border=\"1\" class=\"dataframe\">\n",
       "  <thead>\n",
       "    <tr style=\"text-align: right;\">\n",
       "      <th></th>\n",
       "      <th>pdb</th>\n",
       "      <th>uniprot_acc</th>\n",
       "    </tr>\n",
       "  </thead>\n",
       "  <tbody>\n",
       "    <tr>\n",
       "      <th>0</th>\n",
       "      <td>121p</td>\n",
       "      <td>P01112</td>\n",
       "    </tr>\n",
       "    <tr>\n",
       "      <th>1</th>\n",
       "      <td>132l</td>\n",
       "      <td>P00698</td>\n",
       "    </tr>\n",
       "    <tr>\n",
       "      <th>2</th>\n",
       "      <td>133l</td>\n",
       "      <td>P61626</td>\n",
       "    </tr>\n",
       "    <tr>\n",
       "      <th>3</th>\n",
       "      <td>129l</td>\n",
       "      <td>P00720</td>\n",
       "    </tr>\n",
       "    <tr>\n",
       "      <th>4</th>\n",
       "      <td>139l</td>\n",
       "      <td>P00720</td>\n",
       "    </tr>\n",
       "    <tr>\n",
       "      <th>...</th>\n",
       "      <td>...</td>\n",
       "      <td>...</td>\n",
       "    </tr>\n",
       "    <tr>\n",
       "      <th>977587</th>\n",
       "      <td>6eae</td>\n",
       "      <td>P03420</td>\n",
       "    </tr>\n",
       "    <tr>\n",
       "      <th>977589</th>\n",
       "      <td>6e9p</td>\n",
       "      <td>P9WFY1</td>\n",
       "    </tr>\n",
       "    <tr>\n",
       "      <th>977591</th>\n",
       "      <td>6e9p</td>\n",
       "      <td>P9WFX9</td>\n",
       "    </tr>\n",
       "    <tr>\n",
       "      <th>977601</th>\n",
       "      <td>6eaf</td>\n",
       "      <td>P03420</td>\n",
       "    </tr>\n",
       "    <tr>\n",
       "      <th>977613</th>\n",
       "      <td>6e9d</td>\n",
       "      <td>P03135</td>\n",
       "    </tr>\n",
       "  </tbody>\n",
       "</table>\n",
       "<p>321198 rows × 2 columns</p>\n",
       "</div>"
      ],
      "text/plain": [
       "         pdb uniprot_acc\n",
       "0       121p      P01112\n",
       "1       132l      P00698\n",
       "2       133l      P61626\n",
       "3       129l      P00720\n",
       "4       139l      P00720\n",
       "...      ...         ...\n",
       "977587  6eae      P03420\n",
       "977589  6e9p      P9WFY1\n",
       "977591  6e9p      P9WFX9\n",
       "977601  6eaf      P03420\n",
       "977613  6e9d      P03135\n",
       "\n",
       "[321198 rows x 2 columns]"
      ]
     },
     "execution_count": 3,
     "metadata": {},
     "output_type": "execute_result"
    }
   ],
   "source": [
    "# Mapping: pdbs for each uniprot\n",
    "pdb_uniprot = sift[['pdb', 'sp_primary']].drop_duplicates().rename(columns= {'sp_primary': 'uniprot_acc'})\n",
    "pdb_uniprot"
   ]
  },
  {
   "cell_type": "code",
   "execution_count": 15,
   "metadata": {},
   "outputs": [],
   "source": [
    "# Get list of orthologs\n",
    "ortho = all_msas.uniprot.unique().tolist()"
   ]
  },
  {
   "cell_type": "code",
   "execution_count": 16,
   "metadata": {},
   "outputs": [
    {
     "data": {
      "text/plain": [
       "13652"
      ]
     },
     "execution_count": 16,
     "metadata": {},
     "output_type": "execute_result"
    }
   ],
   "source": [
    "len(ortho)"
   ]
  },
  {
   "cell_type": "code",
   "execution_count": 19,
   "metadata": {},
   "outputs": [
    {
     "data": {
      "text/html": [
       "<div>\n",
       "<style scoped>\n",
       "    .dataframe tbody tr th:only-of-type {\n",
       "        vertical-align: middle;\n",
       "    }\n",
       "\n",
       "    .dataframe tbody tr th {\n",
       "        vertical-align: top;\n",
       "    }\n",
       "\n",
       "    .dataframe thead th {\n",
       "        text-align: right;\n",
       "    }\n",
       "</style>\n",
       "<table border=\"1\" class=\"dataframe\">\n",
       "  <thead>\n",
       "    <tr style=\"text-align: right;\">\n",
       "      <th></th>\n",
       "      <th>pdb</th>\n",
       "      <th>uniprot_acc</th>\n",
       "    </tr>\n",
       "  </thead>\n",
       "  <tbody>\n",
       "    <tr>\n",
       "      <th>965</th>\n",
       "      <td>1gag</td>\n",
       "      <td>P06213</td>\n",
       "    </tr>\n",
       "    <tr>\n",
       "      <th>1044</th>\n",
       "      <td>1gzo</td>\n",
       "      <td>P31751</td>\n",
       "    </tr>\n",
       "    <tr>\n",
       "      <th>1234</th>\n",
       "      <td>1i35</td>\n",
       "      <td>P28829</td>\n",
       "    </tr>\n",
       "    <tr>\n",
       "      <th>1237</th>\n",
       "      <td>1i44</td>\n",
       "      <td>P06213</td>\n",
       "    </tr>\n",
       "    <tr>\n",
       "      <th>1986</th>\n",
       "      <td>1m17</td>\n",
       "      <td>P00533</td>\n",
       "    </tr>\n",
       "    <tr>\n",
       "      <th>...</th>\n",
       "      <td>...</td>\n",
       "      <td>...</td>\n",
       "    </tr>\n",
       "    <tr>\n",
       "      <th>976383</th>\n",
       "      <td>7urz</td>\n",
       "      <td>Q13554</td>\n",
       "    </tr>\n",
       "    <tr>\n",
       "      <th>976469</th>\n",
       "      <td>7pg4</td>\n",
       "      <td>P06213</td>\n",
       "    </tr>\n",
       "    <tr>\n",
       "      <th>976493</th>\n",
       "      <td>7pg3</td>\n",
       "      <td>P06213</td>\n",
       "    </tr>\n",
       "    <tr>\n",
       "      <th>977452</th>\n",
       "      <td>7up8</td>\n",
       "      <td>O75582</td>\n",
       "    </tr>\n",
       "    <tr>\n",
       "      <th>977487</th>\n",
       "      <td>7pi4</td>\n",
       "      <td>Q05397</td>\n",
       "    </tr>\n",
       "  </tbody>\n",
       "</table>\n",
       "<p>2169 rows × 2 columns</p>\n",
       "</div>"
      ],
      "text/plain": [
       "         pdb uniprot_acc\n",
       "965     1gag      P06213\n",
       "1044    1gzo      P31751\n",
       "1234    1i35      P28829\n",
       "1237    1i44      P06213\n",
       "1986    1m17      P00533\n",
       "...      ...         ...\n",
       "976383  7urz      Q13554\n",
       "976469  7pg4      P06213\n",
       "976493  7pg3      P06213\n",
       "977452  7up8      O75582\n",
       "977487  7pi4      Q05397\n",
       "\n",
       "[2169 rows x 2 columns]"
      ]
     },
     "execution_count": 19,
     "metadata": {},
     "output_type": "execute_result"
    }
   ],
   "source": [
    "# How many orthologs proteins have pdb structure\n",
    "pdb_orthologs = pdb_uniprot[pdb_uniprot.uniprot_acc.isin(ortho)]\n",
    "pdb_orthologs"
   ]
  },
  {
   "cell_type": "code",
   "execution_count": 36,
   "metadata": {},
   "outputs": [
    {
     "data": {
      "text/plain": [
       "['1gag',\n",
       " '1gzo',\n",
       " '1i35',\n",
       " '1i44',\n",
       " '1m17',\n",
       " '1nvr',\n",
       " '1o6l',\n",
       " '1ow8',\n",
       " '1prl',\n",
       " '1qty']"
      ]
     },
     "execution_count": 36,
     "metadata": {},
     "output_type": "execute_result"
    }
   ],
   "source": [
    "pdb_orthologs.pdb[:10].to_list()"
   ]
  },
  {
   "cell_type": "code",
   "execution_count": 20,
   "metadata": {},
   "outputs": [
    {
     "data": {
      "text/plain": [
       "'126 out of 13652 ortholog proteins have PDB structure'"
      ]
     },
     "execution_count": 20,
     "metadata": {},
     "output_type": "execute_result"
    }
   ],
   "source": [
    "f\"{pdb_orthologs.uniprot_acc.nunique()} out of {len(ortho)} ortholog proteins have PDB structure\""
   ]
  },
  {
   "cell_type": "markdown",
   "metadata": {},
   "source": [
    "## How many of them in MSAs?"
   ]
  },
  {
   "cell_type": "code",
   "execution_count": 30,
   "metadata": {},
   "outputs": [
    {
     "ename": "ValueError",
     "evalue": "Length of values (2) does not match length of index (42148)",
     "output_type": "error",
     "traceback": [
      "\u001b[1;31m---------------------------------------------------------------------------\u001b[0m",
      "\u001b[1;31mValueError\u001b[0m                                Traceback (most recent call last)",
      "\u001b[1;32m<ipython-input-30-bddfead97a5d>\u001b[0m in \u001b[0;36m<module>\u001b[1;34m\u001b[0m\n\u001b[0;32m      1\u001b[0m \u001b[0mall_msas\u001b[0m\u001b[1;33m[\u001b[0m\u001b[1;34m\"msa_ref\"\u001b[0m\u001b[1;33m]\u001b[0m \u001b[1;33m=\u001b[0m \u001b[0mall_msas\u001b[0m\u001b[1;33m.\u001b[0m\u001b[0mmsa\u001b[0m\u001b[1;33m.\u001b[0m\u001b[0mstr\u001b[0m\u001b[1;33m.\u001b[0m\u001b[0msplit\u001b[0m\u001b[1;33m(\u001b[0m\u001b[1;34m\"_\"\u001b[0m\u001b[1;33m)\u001b[0m\u001b[1;33m\u001b[0m\u001b[1;33m\u001b[0m\u001b[0m\n\u001b[1;32m----> 2\u001b[1;33m \u001b[0mall_msas\u001b[0m\u001b[1;33m[\u001b[0m\u001b[1;34m\"msa_ref\"\u001b[0m\u001b[1;33m]\u001b[0m \u001b[1;33m=\u001b[0m \u001b[0mall_msas\u001b[0m\u001b[1;33m[\u001b[0m\u001b[1;34m\"msa_ref\"\u001b[0m\u001b[1;33m]\u001b[0m\u001b[1;33m[\u001b[0m\u001b[1;36m0\u001b[0m\u001b[1;33m]\u001b[0m\u001b[1;33m\u001b[0m\u001b[1;33m\u001b[0m\u001b[0m\n\u001b[0m",
      "\u001b[1;32mc:\\Users\\User\\AppData\\Local\\Programs\\Python\\Python37\\lib\\site-packages\\pandas\\core\\frame.py\u001b[0m in \u001b[0;36m__setitem__\u001b[1;34m(self, key, value)\u001b[0m\n\u001b[0;32m   3161\u001b[0m         \u001b[1;32melse\u001b[0m\u001b[1;33m:\u001b[0m\u001b[1;33m\u001b[0m\u001b[1;33m\u001b[0m\u001b[0m\n\u001b[0;32m   3162\u001b[0m             \u001b[1;31m# set column\u001b[0m\u001b[1;33m\u001b[0m\u001b[1;33m\u001b[0m\u001b[1;33m\u001b[0m\u001b[0m\n\u001b[1;32m-> 3163\u001b[1;33m             \u001b[0mself\u001b[0m\u001b[1;33m.\u001b[0m\u001b[0m_set_item\u001b[0m\u001b[1;33m(\u001b[0m\u001b[0mkey\u001b[0m\u001b[1;33m,\u001b[0m \u001b[0mvalue\u001b[0m\u001b[1;33m)\u001b[0m\u001b[1;33m\u001b[0m\u001b[1;33m\u001b[0m\u001b[0m\n\u001b[0m\u001b[0;32m   3164\u001b[0m \u001b[1;33m\u001b[0m\u001b[0m\n\u001b[0;32m   3165\u001b[0m     \u001b[1;32mdef\u001b[0m \u001b[0m_setitem_slice\u001b[0m\u001b[1;33m(\u001b[0m\u001b[0mself\u001b[0m\u001b[1;33m,\u001b[0m \u001b[0mkey\u001b[0m\u001b[1;33m:\u001b[0m \u001b[0mslice\u001b[0m\u001b[1;33m,\u001b[0m \u001b[0mvalue\u001b[0m\u001b[1;33m)\u001b[0m\u001b[1;33m:\u001b[0m\u001b[1;33m\u001b[0m\u001b[1;33m\u001b[0m\u001b[0m\n",
      "\u001b[1;32mc:\\Users\\User\\AppData\\Local\\Programs\\Python\\Python37\\lib\\site-packages\\pandas\\core\\frame.py\u001b[0m in \u001b[0;36m_set_item\u001b[1;34m(self, key, value)\u001b[0m\n\u001b[0;32m   3240\u001b[0m         \"\"\"\n\u001b[0;32m   3241\u001b[0m         \u001b[0mself\u001b[0m\u001b[1;33m.\u001b[0m\u001b[0m_ensure_valid_index\u001b[0m\u001b[1;33m(\u001b[0m\u001b[0mvalue\u001b[0m\u001b[1;33m)\u001b[0m\u001b[1;33m\u001b[0m\u001b[1;33m\u001b[0m\u001b[0m\n\u001b[1;32m-> 3242\u001b[1;33m         \u001b[0mvalue\u001b[0m \u001b[1;33m=\u001b[0m \u001b[0mself\u001b[0m\u001b[1;33m.\u001b[0m\u001b[0m_sanitize_column\u001b[0m\u001b[1;33m(\u001b[0m\u001b[0mkey\u001b[0m\u001b[1;33m,\u001b[0m \u001b[0mvalue\u001b[0m\u001b[1;33m)\u001b[0m\u001b[1;33m\u001b[0m\u001b[1;33m\u001b[0m\u001b[0m\n\u001b[0m\u001b[0;32m   3243\u001b[0m         \u001b[0mNDFrame\u001b[0m\u001b[1;33m.\u001b[0m\u001b[0m_set_item\u001b[0m\u001b[1;33m(\u001b[0m\u001b[0mself\u001b[0m\u001b[1;33m,\u001b[0m \u001b[0mkey\u001b[0m\u001b[1;33m,\u001b[0m \u001b[0mvalue\u001b[0m\u001b[1;33m)\u001b[0m\u001b[1;33m\u001b[0m\u001b[1;33m\u001b[0m\u001b[0m\n\u001b[0;32m   3244\u001b[0m \u001b[1;33m\u001b[0m\u001b[0m\n",
      "\u001b[1;32mc:\\Users\\User\\AppData\\Local\\Programs\\Python\\Python37\\lib\\site-packages\\pandas\\core\\frame.py\u001b[0m in \u001b[0;36m_sanitize_column\u001b[1;34m(self, key, value, broadcast)\u001b[0m\n\u001b[0;32m   3897\u001b[0m \u001b[1;33m\u001b[0m\u001b[0m\n\u001b[0;32m   3898\u001b[0m             \u001b[1;31m# turn me into an ndarray\u001b[0m\u001b[1;33m\u001b[0m\u001b[1;33m\u001b[0m\u001b[1;33m\u001b[0m\u001b[0m\n\u001b[1;32m-> 3899\u001b[1;33m             \u001b[0mvalue\u001b[0m \u001b[1;33m=\u001b[0m \u001b[0msanitize_index\u001b[0m\u001b[1;33m(\u001b[0m\u001b[0mvalue\u001b[0m\u001b[1;33m,\u001b[0m \u001b[0mself\u001b[0m\u001b[1;33m.\u001b[0m\u001b[0mindex\u001b[0m\u001b[1;33m)\u001b[0m\u001b[1;33m\u001b[0m\u001b[1;33m\u001b[0m\u001b[0m\n\u001b[0m\u001b[0;32m   3900\u001b[0m             \u001b[1;32mif\u001b[0m \u001b[1;32mnot\u001b[0m \u001b[0misinstance\u001b[0m\u001b[1;33m(\u001b[0m\u001b[0mvalue\u001b[0m\u001b[1;33m,\u001b[0m \u001b[1;33m(\u001b[0m\u001b[0mnp\u001b[0m\u001b[1;33m.\u001b[0m\u001b[0mndarray\u001b[0m\u001b[1;33m,\u001b[0m \u001b[0mIndex\u001b[0m\u001b[1;33m)\u001b[0m\u001b[1;33m)\u001b[0m\u001b[1;33m:\u001b[0m\u001b[1;33m\u001b[0m\u001b[1;33m\u001b[0m\u001b[0m\n\u001b[0;32m   3901\u001b[0m                 \u001b[1;32mif\u001b[0m \u001b[0misinstance\u001b[0m\u001b[1;33m(\u001b[0m\u001b[0mvalue\u001b[0m\u001b[1;33m,\u001b[0m \u001b[0mlist\u001b[0m\u001b[1;33m)\u001b[0m \u001b[1;32mand\u001b[0m \u001b[0mlen\u001b[0m\u001b[1;33m(\u001b[0m\u001b[0mvalue\u001b[0m\u001b[1;33m)\u001b[0m \u001b[1;33m>\u001b[0m \u001b[1;36m0\u001b[0m\u001b[1;33m:\u001b[0m\u001b[1;33m\u001b[0m\u001b[1;33m\u001b[0m\u001b[0m\n",
      "\u001b[1;32mc:\\Users\\User\\AppData\\Local\\Programs\\Python\\Python37\\lib\\site-packages\\pandas\\core\\internals\\construction.py\u001b[0m in \u001b[0;36msanitize_index\u001b[1;34m(data, index)\u001b[0m\n\u001b[0;32m    750\u001b[0m     \u001b[1;32mif\u001b[0m \u001b[0mlen\u001b[0m\u001b[1;33m(\u001b[0m\u001b[0mdata\u001b[0m\u001b[1;33m)\u001b[0m \u001b[1;33m!=\u001b[0m \u001b[0mlen\u001b[0m\u001b[1;33m(\u001b[0m\u001b[0mindex\u001b[0m\u001b[1;33m)\u001b[0m\u001b[1;33m:\u001b[0m\u001b[1;33m\u001b[0m\u001b[1;33m\u001b[0m\u001b[0m\n\u001b[0;32m    751\u001b[0m         raise ValueError(\n\u001b[1;32m--> 752\u001b[1;33m             \u001b[1;34m\"Length of values \"\u001b[0m\u001b[1;33m\u001b[0m\u001b[1;33m\u001b[0m\u001b[0m\n\u001b[0m\u001b[0;32m    753\u001b[0m             \u001b[1;34mf\"({len(data)}) \"\u001b[0m\u001b[1;33m\u001b[0m\u001b[1;33m\u001b[0m\u001b[0m\n\u001b[0;32m    754\u001b[0m             \u001b[1;34m\"does not match length of index \"\u001b[0m\u001b[1;33m\u001b[0m\u001b[1;33m\u001b[0m\u001b[0m\n",
      "\u001b[1;31mValueError\u001b[0m: Length of values (2) does not match length of index (42148)"
     ]
    }
   ],
   "source": [
    "all_msas[\"msa_ref\"] = all_msas.msa.str.split(\"_\")\n",
    "all_msas[\"msa_ref\"] = all_msas[\"msa_ref\"][0]"
   ]
  },
  {
   "cell_type": "code",
   "execution_count": 29,
   "metadata": {},
   "outputs": [
    {
     "data": {
      "text/plain": [
       "'A0A2I0BVG8'"
      ]
     },
     "execution_count": 29,
     "metadata": {},
     "output_type": "execute_result"
    }
   ],
   "source": [
    "\"A0A2I0BVG8_all\".split(\"_\")[0]"
   ]
  },
  {
   "cell_type": "code",
   "execution_count": 34,
   "metadata": {},
   "outputs": [
    {
     "data": {
      "text/html": [
       "<div>\n",
       "<style scoped>\n",
       "    .dataframe tbody tr th:only-of-type {\n",
       "        vertical-align: middle;\n",
       "    }\n",
       "\n",
       "    .dataframe tbody tr th {\n",
       "        vertical-align: top;\n",
       "    }\n",
       "\n",
       "    .dataframe thead th {\n",
       "        text-align: right;\n",
       "    }\n",
       "</style>\n",
       "<table border=\"1\" class=\"dataframe\">\n",
       "  <thead>\n",
       "    <tr style=\"text-align: right;\">\n",
       "      <th></th>\n",
       "      <th>msa</th>\n",
       "      <th>uniprot</th>\n",
       "      <th>length_msa</th>\n",
       "      <th>msa_ref</th>\n",
       "    </tr>\n",
       "  </thead>\n",
       "  <tbody>\n",
       "    <tr>\n",
       "      <th>46</th>\n",
       "      <td>A0A2I0BVG8_all</td>\n",
       "      <td>Q3HNM6</td>\n",
       "      <td>1126</td>\n",
       "      <td>[A0A2I0BVG8, all]</td>\n",
       "    </tr>\n",
       "    <tr>\n",
       "      <th>139</th>\n",
       "      <td>A0A509AHB6_all</td>\n",
       "      <td>Q3HNM6</td>\n",
       "      <td>1136</td>\n",
       "      <td>[A0A509AHB6, all]</td>\n",
       "    </tr>\n",
       "    <tr>\n",
       "      <th>518</th>\n",
       "      <td>A5K0N4_60</td>\n",
       "      <td>A5K0N4</td>\n",
       "      <td>923</td>\n",
       "      <td>[A5K0N4, 60]</td>\n",
       "    </tr>\n",
       "    <tr>\n",
       "      <th>524</th>\n",
       "      <td>A5K0N4_60</td>\n",
       "      <td>Q8I719</td>\n",
       "      <td>923</td>\n",
       "      <td>[A5K0N4, 60]</td>\n",
       "    </tr>\n",
       "    <tr>\n",
       "      <th>527</th>\n",
       "      <td>A5K0N4_80</td>\n",
       "      <td>A5K0N4</td>\n",
       "      <td>851</td>\n",
       "      <td>[A5K0N4, 80]</td>\n",
       "    </tr>\n",
       "    <tr>\n",
       "      <th>...</th>\n",
       "      <td>...</td>\n",
       "      <td>...</td>\n",
       "      <td>...</td>\n",
       "      <td>...</td>\n",
       "    </tr>\n",
       "    <tr>\n",
       "      <th>40967</th>\n",
       "      <td>Q9UIK4_80</td>\n",
       "      <td>Q9UIK4</td>\n",
       "      <td>391</td>\n",
       "      <td>[Q9UIK4, 80]</td>\n",
       "    </tr>\n",
       "    <tr>\n",
       "      <th>40996</th>\n",
       "      <td>Q9UIK4_all</td>\n",
       "      <td>Q9UIK4</td>\n",
       "      <td>739</td>\n",
       "      <td>[Q9UIK4, all]</td>\n",
       "    </tr>\n",
       "    <tr>\n",
       "      <th>41088</th>\n",
       "      <td>Q9Y243_60</td>\n",
       "      <td>Q9Y243</td>\n",
       "      <td>584</td>\n",
       "      <td>[Q9Y243, 60]</td>\n",
       "    </tr>\n",
       "    <tr>\n",
       "      <th>41180</th>\n",
       "      <td>Q9Y243_80</td>\n",
       "      <td>Q9Y243</td>\n",
       "      <td>515</td>\n",
       "      <td>[Q9Y243, 80]</td>\n",
       "    </tr>\n",
       "    <tr>\n",
       "      <th>41253</th>\n",
       "      <td>Q9Y243_all</td>\n",
       "      <td>Q9Y243</td>\n",
       "      <td>1013</td>\n",
       "      <td>[Q9Y243, all]</td>\n",
       "    </tr>\n",
       "  </tbody>\n",
       "</table>\n",
       "<p>491 rows × 4 columns</p>\n",
       "</div>"
      ],
      "text/plain": [
       "                  msa uniprot  length_msa            msa_ref\n",
       "46     A0A2I0BVG8_all  Q3HNM6        1126  [A0A2I0BVG8, all]\n",
       "139    A0A509AHB6_all  Q3HNM6        1136  [A0A509AHB6, all]\n",
       "518         A5K0N4_60  A5K0N4         923       [A5K0N4, 60]\n",
       "524         A5K0N4_60  Q8I719         923       [A5K0N4, 60]\n",
       "527         A5K0N4_80  A5K0N4         851       [A5K0N4, 80]\n",
       "...               ...     ...         ...                ...\n",
       "40967       Q9UIK4_80  Q9UIK4         391       [Q9UIK4, 80]\n",
       "40996      Q9UIK4_all  Q9UIK4         739      [Q9UIK4, all]\n",
       "41088       Q9Y243_60  Q9Y243         584       [Q9Y243, 60]\n",
       "41180       Q9Y243_80  Q9Y243         515       [Q9Y243, 80]\n",
       "41253      Q9Y243_all  Q9Y243        1013      [Q9Y243, all]\n",
       "\n",
       "[491 rows x 4 columns]"
      ]
     },
     "execution_count": 34,
     "metadata": {},
     "output_type": "execute_result"
    }
   ],
   "source": [
    "all_msas[all_msas.uniprot.isin(pdb_orthologs.uniprot_acc)]#.uniprot.nunique()"
   ]
  },
  {
   "cell_type": "code",
   "execution_count": null,
   "metadata": {},
   "outputs": [],
   "source": []
  },
  {
   "cell_type": "code",
   "execution_count": null,
   "metadata": {},
   "outputs": [],
   "source": []
  },
  {
   "cell_type": "code",
   "execution_count": null,
   "metadata": {},
   "outputs": [],
   "source": []
  },
  {
   "cell_type": "markdown",
   "metadata": {},
   "source": [
    "---"
   ]
  },
  {
   "cell_type": "markdown",
   "metadata": {},
   "source": [
    "### df with regions (KDs and CREs)  \n",
    "for calculate regions MSAs using homology transfer pipeline"
   ]
  },
  {
   "cell_type": "code",
   "execution_count": 2,
   "metadata": {},
   "outputs": [
    {
     "data": {
      "text/html": [
       "<div>\n",
       "<style scoped>\n",
       "    .dataframe tbody tr th:only-of-type {\n",
       "        vertical-align: middle;\n",
       "    }\n",
       "\n",
       "    .dataframe tbody tr th {\n",
       "        vertical-align: top;\n",
       "    }\n",
       "\n",
       "    .dataframe thead th {\n",
       "        text-align: right;\n",
       "    }\n",
       "</style>\n",
       "<table border=\"1\" class=\"dataframe\">\n",
       "  <thead>\n",
       "    <tr style=\"text-align: right;\">\n",
       "      <th></th>\n",
       "      <th>uniprot_acc</th>\n",
       "      <th>organism</th>\n",
       "      <th>cre_start</th>\n",
       "      <th>cre_end</th>\n",
       "      <th>cre_(s_or_d)</th>\n",
       "      <th>length</th>\n",
       "      <th>kd_start</th>\n",
       "      <th>kd_end</th>\n",
       "      <th>pdb_id</th>\n",
       "      <th>pdb_res_(å)</th>\n",
       "      <th>af</th>\n",
       "      <th>status</th>\n",
       "    </tr>\n",
       "  </thead>\n",
       "  <tbody>\n",
       "    <tr>\n",
       "      <th>0</th>\n",
       "      <td>A0A2I0BVG8</td>\n",
       "      <td>P. falciparum (isolate NF54)</td>\n",
       "      <td>346</td>\n",
       "      <td>353</td>\n",
       "      <td>no</td>\n",
       "      <td>NaN</td>\n",
       "      <td>56</td>\n",
       "      <td>325</td>\n",
       "      <td>no</td>\n",
       "      <td>no</td>\n",
       "      <td>AF-A0A2I0BVG8-F1</td>\n",
       "      <td>new</td>\n",
       "    </tr>\n",
       "    <tr>\n",
       "      <th>1</th>\n",
       "      <td>A0A509AFG4</td>\n",
       "      <td>P. berghei (strain Anka)</td>\n",
       "      <td>385</td>\n",
       "      <td>393</td>\n",
       "      <td>no</td>\n",
       "      <td>NaN</td>\n",
       "      <td>110</td>\n",
       "      <td>365</td>\n",
       "      <td>no</td>\n",
       "      <td>no</td>\n",
       "      <td>AF-A0A509AFG4-F1</td>\n",
       "      <td>new</td>\n",
       "    </tr>\n",
       "    <tr>\n",
       "      <th>2</th>\n",
       "      <td>A0A509AHB6</td>\n",
       "      <td>P. berghei (strain Anka)</td>\n",
       "      <td>345</td>\n",
       "      <td>352</td>\n",
       "      <td>no</td>\n",
       "      <td>NaN</td>\n",
       "      <td>57</td>\n",
       "      <td>324</td>\n",
       "      <td>no</td>\n",
       "      <td>no</td>\n",
       "      <td>AF-A0A509AHB6-F1</td>\n",
       "      <td>new</td>\n",
       "    </tr>\n",
       "    <tr>\n",
       "      <th>3</th>\n",
       "      <td>A0A509AKL0</td>\n",
       "      <td>P. berghei (strain Anka)</td>\n",
       "      <td>1</td>\n",
       "      <td>33</td>\n",
       "      <td>no</td>\n",
       "      <td>NaN</td>\n",
       "      <td>545</td>\n",
       "      <td>802</td>\n",
       "      <td>no</td>\n",
       "      <td>no</td>\n",
       "      <td>AF-A0A509AKL0-F1</td>\n",
       "      <td>new</td>\n",
       "    </tr>\n",
       "    <tr>\n",
       "      <th>4</th>\n",
       "      <td>A0A509AQE6</td>\n",
       "      <td>P. berghei (strain Anka)</td>\n",
       "      <td>394</td>\n",
       "      <td>402</td>\n",
       "      <td>no</td>\n",
       "      <td>NaN</td>\n",
       "      <td>118</td>\n",
       "      <td>372</td>\n",
       "      <td>no</td>\n",
       "      <td>no</td>\n",
       "      <td>AF-A0A509AQE6-F1</td>\n",
       "      <td>new</td>\n",
       "    </tr>\n",
       "    <tr>\n",
       "      <th>...</th>\n",
       "      <td>...</td>\n",
       "      <td>...</td>\n",
       "      <td>...</td>\n",
       "      <td>...</td>\n",
       "      <td>...</td>\n",
       "      <td>...</td>\n",
       "      <td>...</td>\n",
       "      <td>...</td>\n",
       "      <td>...</td>\n",
       "      <td>...</td>\n",
       "      <td>...</td>\n",
       "      <td>...</td>\n",
       "    </tr>\n",
       "    <tr>\n",
       "      <th>297</th>\n",
       "      <td>Q9ZSA4</td>\n",
       "      <td>A. thaliana</td>\n",
       "      <td>295</td>\n",
       "      <td>325</td>\n",
       "      <td>no</td>\n",
       "      <td>NaN</td>\n",
       "      <td>28</td>\n",
       "      <td>290</td>\n",
       "      <td>no</td>\n",
       "      <td>no</td>\n",
       "      <td>AF-Q9ZSA4-F1</td>\n",
       "      <td>new</td>\n",
       "    </tr>\n",
       "    <tr>\n",
       "      <th>298</th>\n",
       "      <td>Q9ZUZ2</td>\n",
       "      <td>A. thaliana</td>\n",
       "      <td>409</td>\n",
       "      <td>439</td>\n",
       "      <td>no</td>\n",
       "      <td>NaN</td>\n",
       "      <td>143</td>\n",
       "      <td>405</td>\n",
       "      <td>no</td>\n",
       "      <td>no</td>\n",
       "      <td>AF-Q9ZUZ2-F1</td>\n",
       "      <td>new</td>\n",
       "    </tr>\n",
       "    <tr>\n",
       "      <th>299</th>\n",
       "      <td>Q9ZV15</td>\n",
       "      <td>A. thaliana</td>\n",
       "      <td>398</td>\n",
       "      <td>428</td>\n",
       "      <td>no</td>\n",
       "      <td>NaN</td>\n",
       "      <td>134</td>\n",
       "      <td>392</td>\n",
       "      <td>no</td>\n",
       "      <td>no</td>\n",
       "      <td>AF-Q9ZV15-F1</td>\n",
       "      <td>new</td>\n",
       "    </tr>\n",
       "    <tr>\n",
       "      <th>300</th>\n",
       "      <td>W0LYS5</td>\n",
       "      <td>M. nipponense</td>\n",
       "      <td>287</td>\n",
       "      <td>327</td>\n",
       "      <td>no</td>\n",
       "      <td>NaN</td>\n",
       "      <td>31</td>\n",
       "      <td>287</td>\n",
       "      <td>no</td>\n",
       "      <td>no</td>\n",
       "      <td>AF-W0LYS5-F1</td>\n",
       "      <td>new</td>\n",
       "    </tr>\n",
       "    <tr>\n",
       "      <th>301</th>\n",
       "      <td>W7JX98</td>\n",
       "      <td>P. falciparum (isolate NF54)</td>\n",
       "      <td>1</td>\n",
       "      <td>29</td>\n",
       "      <td>no</td>\n",
       "      <td>NaN</td>\n",
       "      <td>541</td>\n",
       "      <td>798</td>\n",
       "      <td>no</td>\n",
       "      <td>no</td>\n",
       "      <td>AF-W7JX98-F1</td>\n",
       "      <td>new</td>\n",
       "    </tr>\n",
       "  </tbody>\n",
       "</table>\n",
       "<p>302 rows × 12 columns</p>\n",
       "</div>"
      ],
      "text/plain": [
       "    uniprot_acc                      organism  cre_start  cre_end  \\\n",
       "0    A0A2I0BVG8  P. falciparum (isolate NF54)        346      353   \n",
       "1    A0A509AFG4      P. berghei (strain Anka)        385      393   \n",
       "2    A0A509AHB6      P. berghei (strain Anka)        345      352   \n",
       "3    A0A509AKL0      P. berghei (strain Anka)          1       33   \n",
       "4    A0A509AQE6      P. berghei (strain Anka)        394      402   \n",
       "..          ...                           ...        ...      ...   \n",
       "297      Q9ZSA4                   A. thaliana        295      325   \n",
       "298      Q9ZUZ2                   A. thaliana        409      439   \n",
       "299      Q9ZV15                   A. thaliana        398      428   \n",
       "300      W0LYS5                 M. nipponense        287      327   \n",
       "301      W7JX98  P. falciparum (isolate NF54)          1       29   \n",
       "\n",
       "    cre_(s_or_d)  length  kd_start  kd_end pdb_id pdb_res_(å)  \\\n",
       "0             no     NaN        56     325     no          no   \n",
       "1             no     NaN       110     365     no          no   \n",
       "2             no     NaN        57     324     no          no   \n",
       "3             no     NaN       545     802     no          no   \n",
       "4             no     NaN       118     372     no          no   \n",
       "..           ...     ...       ...     ...    ...         ...   \n",
       "297           no     NaN        28     290     no          no   \n",
       "298           no     NaN       143     405     no          no   \n",
       "299           no     NaN       134     392     no          no   \n",
       "300           no     NaN        31     287     no          no   \n",
       "301           no     NaN       541     798     no          no   \n",
       "\n",
       "                   af status  \n",
       "0    AF-A0A2I0BVG8-F1    new  \n",
       "1    AF-A0A509AFG4-F1    new  \n",
       "2    AF-A0A509AHB6-F1    new  \n",
       "3    AF-A0A509AKL0-F1    new  \n",
       "4    AF-A0A509AQE6-F1    new  \n",
       "..                ...    ...  \n",
       "297      AF-Q9ZSA4-F1    new  \n",
       "298      AF-Q9ZUZ2-F1    new  \n",
       "299      AF-Q9ZV15-F1    new  \n",
       "300      AF-W0LYS5-F1    new  \n",
       "301      AF-W7JX98-F1    new  \n",
       "\n",
       "[302 rows x 12 columns]"
      ]
     },
     "execution_count": 2,
     "metadata": {},
     "output_type": "execute_result"
    }
   ],
   "source": [
    "kinases = pd.read_csv('../datasets/kinases.tsv', sep= '\\t')\n",
    "kinases.columns = kinases.columns.str.lower().str.replace(\" \", \"_\")\n",
    "kinases = kinases.rename(columns= {'uniprot': 'uniprot_acc', 'cre_(start)': 'cre_start', 'cre_(end)': 'cre_end', 'kd_(start)': 'kd_start', 'kd_(end)': 'kd_end'})\n",
    "kinases"
   ]
  },
  {
   "cell_type": "code",
   "execution_count": 3,
   "metadata": {},
   "outputs": [],
   "source": [
    "kd = kinases[['uniprot_acc', 'kd_start', 'kd_end']].drop_duplicates().rename(\n",
    "    columns= {\n",
    "        'kd_start': 'start',\n",
    "        'kd_end': 'end'\n",
    "    }\n",
    ")\n",
    "ids = [ \"kd\" + str(i) for i in range(1, len(kd)+1) ]\n",
    "kd['term_id'] = ids"
   ]
  },
  {
   "cell_type": "code",
   "execution_count": 58,
   "metadata": {},
   "outputs": [],
   "source": [
    "#kd.to_csv('../datasets/kd.tsv', sep= '\\t', index= False)"
   ]
  },
  {
   "cell_type": "code",
   "execution_count": 4,
   "metadata": {},
   "outputs": [
    {
     "data": {
      "text/html": [
       "<div>\n",
       "<style scoped>\n",
       "    .dataframe tbody tr th:only-of-type {\n",
       "        vertical-align: middle;\n",
       "    }\n",
       "\n",
       "    .dataframe tbody tr th {\n",
       "        vertical-align: top;\n",
       "    }\n",
       "\n",
       "    .dataframe thead th {\n",
       "        text-align: right;\n",
       "    }\n",
       "</style>\n",
       "<table border=\"1\" class=\"dataframe\">\n",
       "  <thead>\n",
       "    <tr style=\"text-align: right;\">\n",
       "      <th></th>\n",
       "      <th>uniprot_acc</th>\n",
       "      <th>start</th>\n",
       "      <th>end</th>\n",
       "      <th>term_id</th>\n",
       "    </tr>\n",
       "  </thead>\n",
       "  <tbody>\n",
       "    <tr>\n",
       "      <th>0</th>\n",
       "      <td>A0A2I0BVG8</td>\n",
       "      <td>56</td>\n",
       "      <td>325</td>\n",
       "      <td>kd1</td>\n",
       "    </tr>\n",
       "    <tr>\n",
       "      <th>1</th>\n",
       "      <td>A0A509AFG4</td>\n",
       "      <td>110</td>\n",
       "      <td>365</td>\n",
       "      <td>kd2</td>\n",
       "    </tr>\n",
       "    <tr>\n",
       "      <th>2</th>\n",
       "      <td>A0A509AHB6</td>\n",
       "      <td>57</td>\n",
       "      <td>324</td>\n",
       "      <td>kd3</td>\n",
       "    </tr>\n",
       "    <tr>\n",
       "      <th>3</th>\n",
       "      <td>A0A509AKL0</td>\n",
       "      <td>545</td>\n",
       "      <td>802</td>\n",
       "      <td>kd4</td>\n",
       "    </tr>\n",
       "    <tr>\n",
       "      <th>4</th>\n",
       "      <td>A0A509AQE6</td>\n",
       "      <td>118</td>\n",
       "      <td>372</td>\n",
       "      <td>kd5</td>\n",
       "    </tr>\n",
       "    <tr>\n",
       "      <th>...</th>\n",
       "      <td>...</td>\n",
       "      <td>...</td>\n",
       "      <td>...</td>\n",
       "      <td>...</td>\n",
       "    </tr>\n",
       "    <tr>\n",
       "      <th>297</th>\n",
       "      <td>Q9ZSA4</td>\n",
       "      <td>28</td>\n",
       "      <td>290</td>\n",
       "      <td>kd282</td>\n",
       "    </tr>\n",
       "    <tr>\n",
       "      <th>298</th>\n",
       "      <td>Q9ZUZ2</td>\n",
       "      <td>143</td>\n",
       "      <td>405</td>\n",
       "      <td>kd283</td>\n",
       "    </tr>\n",
       "    <tr>\n",
       "      <th>299</th>\n",
       "      <td>Q9ZV15</td>\n",
       "      <td>134</td>\n",
       "      <td>392</td>\n",
       "      <td>kd284</td>\n",
       "    </tr>\n",
       "    <tr>\n",
       "      <th>300</th>\n",
       "      <td>W0LYS5</td>\n",
       "      <td>31</td>\n",
       "      <td>287</td>\n",
       "      <td>kd285</td>\n",
       "    </tr>\n",
       "    <tr>\n",
       "      <th>301</th>\n",
       "      <td>W7JX98</td>\n",
       "      <td>541</td>\n",
       "      <td>798</td>\n",
       "      <td>kd286</td>\n",
       "    </tr>\n",
       "  </tbody>\n",
       "</table>\n",
       "<p>286 rows × 4 columns</p>\n",
       "</div>"
      ],
      "text/plain": [
       "    uniprot_acc  start  end term_id\n",
       "0    A0A2I0BVG8     56  325     kd1\n",
       "1    A0A509AFG4    110  365     kd2\n",
       "2    A0A509AHB6     57  324     kd3\n",
       "3    A0A509AKL0    545  802     kd4\n",
       "4    A0A509AQE6    118  372     kd5\n",
       "..          ...    ...  ...     ...\n",
       "297      Q9ZSA4     28  290   kd282\n",
       "298      Q9ZUZ2    143  405   kd283\n",
       "299      Q9ZV15    134  392   kd284\n",
       "300      W0LYS5     31  287   kd285\n",
       "301      W7JX98    541  798   kd286\n",
       "\n",
       "[286 rows x 4 columns]"
      ]
     },
     "execution_count": 4,
     "metadata": {},
     "output_type": "execute_result"
    }
   ],
   "source": [
    "kd"
   ]
  },
  {
   "cell_type": "code",
   "execution_count": 5,
   "metadata": {},
   "outputs": [],
   "source": [
    "cre = kinases[['uniprot_acc', 'cre_start', 'cre_end']].drop_duplicates().rename(\n",
    "    columns= {\n",
    "        'cre_start': 'start',\n",
    "        'cre_end': 'end'\n",
    "    }\n",
    ")\n",
    "ids = [ \"cre\" + str(i) for i in range(1, len(cre)+1) ]\n",
    "cre['term_id'] = ids"
   ]
  },
  {
   "cell_type": "code",
   "execution_count": 64,
   "metadata": {},
   "outputs": [],
   "source": [
    "#cre.to_csv('../datasets/cre.tsv', sep= '\\t', index= False)"
   ]
  },
  {
   "cell_type": "code",
   "execution_count": 6,
   "metadata": {},
   "outputs": [],
   "source": [
    "regions = pd.concat([kd, cre], ignore_index= True)"
   ]
  },
  {
   "cell_type": "code",
   "execution_count": 7,
   "metadata": {},
   "outputs": [],
   "source": [
    "#regions.to_csv('../datasets/regions.txt', sep= '\\t', index= False)"
   ]
  }
 ],
 "metadata": {
  "kernelspec": {
   "display_name": "Python 3.7.9 64-bit",
   "language": "python",
   "name": "python3"
  },
  "language_info": {
   "codemirror_mode": {
    "name": "ipython",
    "version": 3
   },
   "file_extension": ".py",
   "mimetype": "text/x-python",
   "name": "python",
   "nbconvert_exporter": "python",
   "pygments_lexer": "ipython3",
   "version": "3.7.9"
  },
  "orig_nbformat": 4,
  "vscode": {
   "interpreter": {
    "hash": "82d4c6f819cf47785f735f902f00da8643513d08dab4f4c7470bccf934b8d2d6"
   }
  }
 },
 "nbformat": 4,
 "nbformat_minor": 2
}<|MERGE_RESOLUTION|>--- conflicted
+++ resolved
@@ -50,11 +50,7 @@
   },
   {
    "cell_type": "code",
-<<<<<<< HEAD
-   "execution_count": 3,
-=======
    "execution_count": 7,
->>>>>>> 098544d6
    "metadata": {},
    "outputs": [],
    "source": [
@@ -97,11 +93,7 @@
   },
   {
    "cell_type": "code",
-<<<<<<< HEAD
-   "execution_count": 4,
-=======
    "execution_count": 8,
->>>>>>> 098544d6
    "metadata": {},
    "outputs": [
     {
@@ -207,11 +199,7 @@
        "[749 rows x 2 columns]"
       ]
      },
-<<<<<<< HEAD
-     "execution_count": 4,
-=======
      "execution_count": 8,
->>>>>>> 098544d6
      "metadata": {},
      "output_type": "execute_result"
     }
